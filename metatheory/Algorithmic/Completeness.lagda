\begin{code}
module Algorithmic.Completeness where

open import Type
open import Type.RenamingSubstitution
import Declarative as Syn
import Algorithmic as Norm
open import Type.BetaNormal
open import Type.BetaNBE
open import Type.BetaNBE.Completeness
open import Type.BetaNBE.RenamingSubstitution

open import Relation.Binary.PropositionalEquality renaming (subst to substEq) hiding ([_])
open import Function

nfCtx : ∀ {Φ} → Syn.Ctx Φ → Norm.Ctx Φ
nfCtx Syn.∅ = Norm.∅
nfCtx (Γ Syn.,⋆ K) = nfCtx Γ Norm.,⋆ K
nfCtx (Γ Syn., A) = nfCtx Γ Norm., nf A

conv∋ : ∀ {Φ Γ K}{A : Φ ⊢Nf⋆ K}{A' : Φ ⊢Nf⋆ K}
 → A ≡ A' →
 (Γ Norm.∋ A) → Γ Norm.∋ A'
conv∋ refl α = α


subst⊢ : ∀ {Φ Γ K}{A : Φ ⊢Nf⋆ K}{A' : Φ ⊢Nf⋆ K}
 → A ≡ A' →
 (Γ Norm.⊢ A) → Γ Norm.⊢ A'
subst⊢ refl α = α

nfTyVar : ∀{Φ Γ K}
  → {A : Φ ⊢⋆ K}
  → Γ Syn.∋ A
  → nfCtx Γ Norm.∋ nf A
nfTyVar Syn.Z = Norm.Z
nfTyVar (Syn.S α) =  Norm.S (nfTyVar α)
<<<<<<< HEAD
nfTyVar {Γ = Γ Syn.,⋆ K} (Syn.T {A = A} α) =
  conv∋ (rename-nf S A) (Norm.T (nfTyVar α))
=======
nfTyVar {Γ Syn.,⋆ K} (Syn.T {A = A} α) = subst∋
  refl
  (lemT A (nfCtx∥ Γ) (nfCtx∥ (Γ Syn.,⋆ K)))
  (Norm.T (nfTyVar α))

lemƛ : ∀{Γ Γ'}(p : Γ ≡ Γ')(A B : Γ ⊢Nf⋆ *)
   → substEq  (_⊢Nf⋆ *) p A ⇒ substEq  (_⊢Nf⋆ *) p B
     ≡
     substEq  (_⊢Nf⋆ *) p (A ⇒ B)
lemƛ refl A B = refl
>>>>>>> 2064f49c

lemΠ : ∀{Γ K }(B : Γ ,⋆ K ⊢⋆ *) →
       nf (Π B) ≡ Π (nf B)
lemΠ B = cong Π (sym (substNf-lemma' B))

open import Type.Equality
open import Type.BetaNBE.Soundness

lemXX : ∀{Φ K}(pat :  Φ ⊢⋆ _)(arg : Φ ⊢⋆ K) →
  nf (pat · (μ1 · pat) · arg) ≡
  nf
  (embNf (nf pat) ·
   (μ1 ·
    embNf (nf pat))
   · embNf (nf arg))
lemXX {Γ} pat arg = completeness
  (·≡β
    (·≡β (soundness pat) (·≡β (refl≡β μ1) (soundness pat)))
    (soundness arg))

open import Type.BetaNBE.Completeness
open import Type.BetaNBE.Soundness
open import Type.BetaNBE.Stability

<<<<<<< HEAD
lem[] : ∀{Γ K}(A : Γ ⊢⋆ K)(B : Γ ,⋆ K ⊢⋆ *) →
  nf B [ nf A ]Nf ≡ nf (B [ A ])
lem[] A B = trans (subst-eval (embNf (nf B)) idCR (embNf ∘ substNf-cons (ne ∘ `) (nf A))) (trans (fund (λ { Z → symCR (fund idCR (soundness A)) ; (S α) → idCR _}) (sym≡β (soundness B))) (sym (subst-eval B idCR (subst-cons ` A)))) 
=======
lemμ' : ∀{Γ Γ' K}(p : Γ ≡ Γ')(pat : Γ ⊢Nf⋆ _)(arg : Γ ⊢Nf⋆ _) →
  ne ((μ1 · substEq (_⊢Nf⋆ (K ⇒ *) ⇒ K ⇒ *) p pat) · substEq (_⊢Nf⋆ K) p arg)
  ≡
  substEq (_⊢Nf⋆ *) p (ne (μ1 · pat · arg))
lemμ' refl pat arg = refl


lem[] : ∀{Γ Γ' K}(p : Γ ≡ Γ')(q : Γ ,⋆ K ≡ Γ' ,⋆ K)(A : Γ ⊢Nf⋆ K)(B : Γ ,⋆ K ⊢Nf⋆ *) →
  (substEq (_⊢Nf⋆ *) q B [ substEq (_⊢Nf⋆ K) p A ]Nf)
  ≡ substEq (_⊢Nf⋆ *) p (nf (subst (subst-cons ` (embNf A)) (embNf B)))
lem[] refl refl A B =  evalCRSubst idCR (subst-cong (λ { Z → refl ; (S α) → refl}) (embNf B))

lem[]' : ∀{Γ K}(A : Syn.∥ Γ ∥ ⊢⋆ K)(B : Syn.∥ Γ ∥ ,⋆ K ⊢⋆ *) → (substEq (_⊢Nf⋆ *) (cong (_,⋆ K) (nfCtx∥ Γ))
 (eval B (exte (idEnv Syn.∥ Γ ∥)))
 [ substEq (_⊢Nf⋆ K) (nfCtx∥ Γ) (nf A) ]Nf)
  ≡ substEq (_⊢Nf⋆ *) (nfCtx∥ Γ) (nf (subst (subst-cons ` A) B))
lem[]' {Γ} A B = trans
  (lem[] (nfCtx∥ Γ) (cong (_,⋆ _) (nfCtx∥ Γ)) (nf A) (eval B (exte (idEnv _))))
  (cong
    (substEq (_⊢Nf⋆ *) (nfCtx∥ Γ))
    (trans
      (trans
        (subst-eval
          (embNf (eval B (exte (idEnv _))))
          idCR
          (subst-cons ` (embNf (nf A))))
        (trans
          (fund
            (λ x → idext idCR (subst-cons ` (embNf (nf A)) x))
            (sym≡β (evalSR B (SRweak idSR))))
          (trans
            (subst-eval
              B
              (λ x → idext idCR (subst-cons ` (embNf (nf A)) x))
              (exts `))
            (idext (λ { Z → symCR (fund idCR (soundness A))
                      ; (S α) → idCR α}) B))))
      (sym (subst-eval B idCR (subst-cons ` A)))))

>>>>>>> 2064f49c
import Builtin.Signature Ctx⋆ Kind ∅ _,⋆_ * _∋⋆_ Z S _⊢⋆_ ` con boolean
  as SSig
import Builtin.Signature
  Ctx⋆ Kind ∅ _,⋆_ * _∋⋆_ Z S _⊢Nf⋆_ (ne ∘ `) con booleanNf
  as NSig
open import Builtin
import Builtin.Constant.Term Ctx⋆ Kind * _⊢⋆_ con as STermCon
import Builtin.Constant.Term Ctx⋆ Kind * _⊢Nf⋆_ con as NTermCon


nfTypeTC : ∀{φ}{A : φ ⊢⋆ *} → STermCon.TermCon A → NTermCon.TermCon (nf A)
nfTypeTC (STermCon.integer i)    = NTermCon.integer i
nfTypeTC (STermCon.bytestring b) = NTermCon.bytestring b

open import Data.Product renaming (_,_ to _,,_)
open import Data.List

nfTypeSIG≡₁ : (bn : Builtin) → proj₁ (SSig.SIG bn) ≡ proj₁ (NSig.SIG bn)
nfTypeSIG≡₁ addInteger = refl
nfTypeSIG≡₁ subtractInteger = refl
nfTypeSIG≡₁ multiplyInteger = refl
nfTypeSIG≡₁ divideInteger = refl
nfTypeSIG≡₁ quotientInteger = refl
nfTypeSIG≡₁ remainderInteger = refl
nfTypeSIG≡₁ modInteger = refl
nfTypeSIG≡₁ lessThanInteger = refl
nfTypeSIG≡₁ lessThanEqualsInteger = refl
nfTypeSIG≡₁ greaterThanInteger = refl
nfTypeSIG≡₁ greaterThanEqualsInteger = refl
nfTypeSIG≡₁ equalsInteger = refl
nfTypeSIG≡₁ concatenate = refl
nfTypeSIG≡₁ takeByteString = refl
nfTypeSIG≡₁ dropByteString = refl
nfTypeSIG≡₁ sha2-256 = refl
nfTypeSIG≡₁ sha3-256 = refl
nfTypeSIG≡₁ verifySignature = refl
nfTypeSIG≡₁ equalsByteString = refl

lemσ : ∀{Γ Δ Δ'}
  → (σ : Sub Δ Γ)
  → (C : Δ ⊢⋆ *)
  → (C' : Δ' ⊢Nf⋆ *)
  → (q : Δ' ≡ Δ)
  → nf C ≡ substEq (_⊢Nf⋆ *) q C' →
  substNf
      (λ {J} α →
         nf
          (σ (substEq (_∋⋆ J) q α)))
      C'
      ≡
      nf (subst σ C)
lemσ σ C _ refl refl = trans
-- this should be a lemma in NBE/RenSubst
-- substNf (nf ∘ σ) (nf C) ≡ nf (subst σ C)
    (trans
      (subst-eval (embNf (nf C)) idCR (embNf ∘ nf ∘ σ))
      (fund (λ α → fund idCR (sym≡β (soundness (σ α)))) (sym≡β (soundness C))))
    (sym (subst-eval C idCR σ))

nfTypeSIG≡₂ : (bn : Builtin) →
  nf (proj₂ (proj₂ (SSig.SIG bn))) ≡
  substEq (_⊢Nf⋆ *) (sym (nfTypeSIG≡₁ bn))
  (proj₂ (proj₂ (NSig.SIG bn)))
nfTypeSIG≡₂ addInteger = refl
nfTypeSIG≡₂ subtractInteger = refl
nfTypeSIG≡₂ multiplyInteger = refl
nfTypeSIG≡₂ divideInteger = refl
nfTypeSIG≡₂ quotientInteger = refl
nfTypeSIG≡₂ remainderInteger = refl
nfTypeSIG≡₂ modInteger = refl
nfTypeSIG≡₂ lessThanInteger = refl
nfTypeSIG≡₂ lessThanEqualsInteger = refl
nfTypeSIG≡₂ greaterThanInteger = refl
nfTypeSIG≡₂ greaterThanEqualsInteger = refl
nfTypeSIG≡₂ equalsInteger = refl
nfTypeSIG≡₂ concatenate = refl
nfTypeSIG≡₂ takeByteString = refl
nfTypeSIG≡₂ dropByteString = refl
nfTypeSIG≡₂ sha2-256 = refl
nfTypeSIG≡₂ sha3-256 = refl
nfTypeSIG≡₂ verifySignature = refl
nfTypeSIG≡₂ equalsByteString = refl
open import Builtin.Constant.Type

lemcon : ∀{Γ Γ'}(p : Γ ≡ Γ')(tcn : TyCon)
  → con tcn ≡ substEq (_⊢Nf⋆ *) p (con tcn)
lemcon refl tcn = refl

substTC : ∀{Γ Γ' : Ctx⋆}(p : Γ ≡ Γ')(tcn : TyCon)
  → NTermCon.TermCon {Φ = Γ} (con tcn)
  → NTermCon.TermCon {Φ = Γ'}(con tcn)
substTC refl tcn t = t

nfList : ∀{Δ} → List (Δ ⊢⋆ *) → List (Δ ⊢Nf⋆ *)
nfList []       = []
nfList (A ∷ As) = nf A ∷ nfList As

lemList : (bn : Builtin)
  → substEq (λ Δ → List (Δ ⊢Nf⋆ *)) (sym (nfTypeSIG≡₁ bn))
    (proj₁ (proj₂ (NSig.SIG bn)))
    ≡ nfList (proj₁ (proj₂ (SSig.SIG bn)))
lemList addInteger = refl
lemList subtractInteger = refl
lemList multiplyInteger = refl
lemList divideInteger = refl
lemList quotientInteger = refl
lemList remainderInteger = refl
lemList modInteger = refl
lemList lessThanInteger = refl
lemList lessThanEqualsInteger = refl
lemList greaterThanInteger = refl
lemList greaterThanEqualsInteger = refl
lemList equalsInteger = refl
lemList concatenate = refl
lemList takeByteString = refl
lemList dropByteString = refl
lemList sha2-256 = refl
lemList sha3-256 = refl
lemList verifySignature = refl
lemList equalsByteString = refl

nfType : ∀{Φ Γ K}
  → {A : Φ ⊢⋆ K}
  → Γ Syn.⊢ A
<<<<<<< HEAD
  → nfCtx Γ Norm.⊢ nf A
  
nfTypeTel : ∀{Φ Γ Δ}(σ : Sub Δ Φ)(As : List (Δ ⊢⋆ *))
  → Syn.Tel Γ Δ σ As
  → Norm.Tel (nfCtx Γ) Δ (nf ∘ σ) (nfList As)
  
=======
  → nfCtx Γ Norm.⊢ substEq (_⊢Nf⋆ K) (nfCtx∥ Γ) (nf A)

nfTypeTel : ∀{Γ Δ}(σ : Sub Δ Syn.∥ Γ ∥)(As : List (Δ ⊢⋆ *))
  → Syn.Tel Γ Δ σ As
  → Norm.Tel (nfCtx Γ) Δ (nf ∘ substEq (_⊢⋆ _) (nfCtx∥ Γ) ∘ σ) (nfList As)

>>>>>>> 2064f49c
nfTypeTel σ []        _ = _
nfTypeTel {Γ} σ (A ∷ As) (M ,, Ms) = subst⊢
  -- this should be a lemma in NBE/RenSubst
  -- substNf (nf ∘ σ) (nf C) ≡ nf (subst σ C)
  -- also it might go away if we simplify the builtins post size removal
  (sym (trans (trans
      (subst-eval (embNf (nf A)) idCR (embNf ∘ nf ∘ σ))
      (fund (λ α → fund idCR (sym≡β (soundness (σ α)))) (sym≡β (soundness A))))
    (sym (subst-eval A idCR σ))))
  (nfType M)
  ,,
  nfTypeTel σ As Ms


nfTypeTel' : ∀{Φ Γ Δ Δ'}(σ : Sub Δ Φ)(As : List (Δ ⊢⋆ *))
  → (q : Δ' ≡ Δ)
  → (As' : List (Δ' ⊢Nf⋆ *))
  → (substEq (λ Δ → List (Δ ⊢Nf⋆ *)) q As' ≡ nfList As)
  → Syn.Tel Γ Δ σ As
  → Norm.Tel
      (nfCtx Γ)
      Δ'
      (nf ∘ σ ∘ substEq (_∋⋆ _) q)
      As'
nfTypeTel' σ As refl .(nfList As) refl tel = nfTypeTel σ As tel

nfType (Syn.` α) = Norm.` (nfTyVar α)
<<<<<<< HEAD
nfType {Γ} (Syn.ƛ t) = Norm.ƛ (nfType t)
nfType {Γ} (t Syn.· u) = nfType t Norm.· nfType u
nfType {Γ} (Syn.Λ {B = B} t)    = Norm.Λ (subst⊢ (substNf-lemma' B) (nfType t))
nfType {Γ} (Syn._·⋆_ {B = B} t A) =
  subst⊢ (lem[] A B) (subst⊢ (lemΠ B) (nfType t) Norm.·⋆ nf A)
nfType {Γ} (Syn.wrap1 pat arg t) =
  Norm.wrap1 (nf pat) (nf arg) (subst⊢ (lemXX pat arg) (nfType t))
nfType {Γ} (Syn.unwrap1 {pat = pat}{arg} t) =
  subst⊢ (sym (lemXX pat arg)) (Norm.unwrap1 (nfType t))
=======
nfType {Γ} (Syn.ƛ t) =
  subst⊢ refl (lemƛ (nfCtx∥ Γ) _ _) (Norm.ƛ (nfType t))
nfType {Γ} (t Syn.· u) =
  subst⊢ refl (sym (lemƛ (nfCtx∥ Γ) _ _)) (nfType t)  Norm.· nfType u
nfType {Γ} (Syn.Λ {B = B} t)    = subst⊢
  refl
  (trans
    (lemΠ
      (nfCtx∥ Γ)
      (nfCtx∥ (Γ Syn.,⋆ _))
      (nf B))
    (cong (substEq (_⊢Nf⋆ *) (nfCtx∥ Γ)) (lemΠnf B)))
  (Norm.Λ (nfType t))
nfType {Γ} (Syn._·⋆_ {B = B} t A) = subst⊢
  refl
  (lem[]' {Γ} A B)
  (subst⊢ refl (sym (lemΠ (nfCtx∥ Γ) (cong (_,⋆ _) (nfCtx∥ Γ)) _)) (nfType t)
  Norm.·⋆
  -- is there another version where this is just nf A?
  substEq (_⊢Nf⋆ _) (nfCtx∥ Γ) (nf A))
nfType {Γ} (Syn.wrap1 pat arg t) = subst⊢
  refl
  (lemμ' (nfCtx∥ Γ) (nf pat) (nf arg))
  (Norm.wrap1
    (substEq (_⊢Nf⋆ _) (nfCtx∥ Γ ) (nf pat))
    (substEq (_⊢Nf⋆ _) (nfCtx∥ Γ) (nf arg))
    (subst⊢ refl (lemXX {Γ} pat arg) (nfType t)))
nfType {Γ} (Syn.unwrap1 {pat = pat}{arg} t) = subst⊢
  refl
  (sym (lemXX {Γ} pat arg))
  (Norm.unwrap1
    (subst⊢ refl (sym (lemμ' (nfCtx∥ Γ) (nf pat) (nf arg))) (nfType t)))
>>>>>>> 2064f49c
nfType (Syn.conv p t) rewrite sym (completeness p) = nfType t
nfType {Γ} (Syn.con {tcn = tcn} t) = Norm.con (nfTypeTC t)
nfType {Γ} (Syn.builtin bn σ tel) = let
  Δ ,, As ,, C = SSig.SIG bn
  Δ' ,, As' ,, C' = NSig.SIG bn
  in subst⊢
    (lemσ σ C C' (sym (nfTypeSIG≡₁ bn)) (nfTypeSIG≡₂ bn))
    (Norm.builtin
      bn
      (nf ∘ σ ∘ substEq (_∋⋆ _) (sym (nfTypeSIG≡₁ bn)))
      (nfTypeTel' σ As (sym (nfTypeSIG≡₁ bn)) As' (lemList bn) tel))
nfType {Γ} (Syn.error A) = Norm.error (nf A)

completenessT : ∀{Φ Γ K}{A : Φ ⊢⋆ K} → Γ Syn.⊢ A
  → nfCtx Γ Norm.⊢ nf A × (A ≡β embNf (nf A))
completenessT {A = A} t = nfType t ,, soundness A
\end{code}<|MERGE_RESOLUTION|>--- conflicted
+++ resolved
@@ -35,21 +35,8 @@
   → nfCtx Γ Norm.∋ nf A
 nfTyVar Syn.Z = Norm.Z
 nfTyVar (Syn.S α) =  Norm.S (nfTyVar α)
-<<<<<<< HEAD
 nfTyVar {Γ = Γ Syn.,⋆ K} (Syn.T {A = A} α) =
   conv∋ (rename-nf S A) (Norm.T (nfTyVar α))
-=======
-nfTyVar {Γ Syn.,⋆ K} (Syn.T {A = A} α) = subst∋
-  refl
-  (lemT A (nfCtx∥ Γ) (nfCtx∥ (Γ Syn.,⋆ K)))
-  (Norm.T (nfTyVar α))
-
-lemƛ : ∀{Γ Γ'}(p : Γ ≡ Γ')(A B : Γ ⊢Nf⋆ *)
-   → substEq  (_⊢Nf⋆ *) p A ⇒ substEq  (_⊢Nf⋆ *) p B
-     ≡
-     substEq  (_⊢Nf⋆ *) p (A ⇒ B)
-lemƛ refl A B = refl
->>>>>>> 2064f49c
 
 lemΠ : ∀{Γ K }(B : Γ ,⋆ K ⊢⋆ *) →
        nf (Π B) ≡ Π (nf B)
@@ -74,51 +61,10 @@
 open import Type.BetaNBE.Soundness
 open import Type.BetaNBE.Stability
 
-<<<<<<< HEAD
 lem[] : ∀{Γ K}(A : Γ ⊢⋆ K)(B : Γ ,⋆ K ⊢⋆ *) →
   nf B [ nf A ]Nf ≡ nf (B [ A ])
 lem[] A B = trans (subst-eval (embNf (nf B)) idCR (embNf ∘ substNf-cons (ne ∘ `) (nf A))) (trans (fund (λ { Z → symCR (fund idCR (soundness A)) ; (S α) → idCR _}) (sym≡β (soundness B))) (sym (subst-eval B idCR (subst-cons ` A)))) 
-=======
-lemμ' : ∀{Γ Γ' K}(p : Γ ≡ Γ')(pat : Γ ⊢Nf⋆ _)(arg : Γ ⊢Nf⋆ _) →
-  ne ((μ1 · substEq (_⊢Nf⋆ (K ⇒ *) ⇒ K ⇒ *) p pat) · substEq (_⊢Nf⋆ K) p arg)
-  ≡
-  substEq (_⊢Nf⋆ *) p (ne (μ1 · pat · arg))
-lemμ' refl pat arg = refl
-
-
-lem[] : ∀{Γ Γ' K}(p : Γ ≡ Γ')(q : Γ ,⋆ K ≡ Γ' ,⋆ K)(A : Γ ⊢Nf⋆ K)(B : Γ ,⋆ K ⊢Nf⋆ *) →
-  (substEq (_⊢Nf⋆ *) q B [ substEq (_⊢Nf⋆ K) p A ]Nf)
-  ≡ substEq (_⊢Nf⋆ *) p (nf (subst (subst-cons ` (embNf A)) (embNf B)))
-lem[] refl refl A B =  evalCRSubst idCR (subst-cong (λ { Z → refl ; (S α) → refl}) (embNf B))
-
-lem[]' : ∀{Γ K}(A : Syn.∥ Γ ∥ ⊢⋆ K)(B : Syn.∥ Γ ∥ ,⋆ K ⊢⋆ *) → (substEq (_⊢Nf⋆ *) (cong (_,⋆ K) (nfCtx∥ Γ))
- (eval B (exte (idEnv Syn.∥ Γ ∥)))
- [ substEq (_⊢Nf⋆ K) (nfCtx∥ Γ) (nf A) ]Nf)
-  ≡ substEq (_⊢Nf⋆ *) (nfCtx∥ Γ) (nf (subst (subst-cons ` A) B))
-lem[]' {Γ} A B = trans
-  (lem[] (nfCtx∥ Γ) (cong (_,⋆ _) (nfCtx∥ Γ)) (nf A) (eval B (exte (idEnv _))))
-  (cong
-    (substEq (_⊢Nf⋆ *) (nfCtx∥ Γ))
-    (trans
-      (trans
-        (subst-eval
-          (embNf (eval B (exte (idEnv _))))
-          idCR
-          (subst-cons ` (embNf (nf A))))
-        (trans
-          (fund
-            (λ x → idext idCR (subst-cons ` (embNf (nf A)) x))
-            (sym≡β (evalSR B (SRweak idSR))))
-          (trans
-            (subst-eval
-              B
-              (λ x → idext idCR (subst-cons ` (embNf (nf A)) x))
-              (exts `))
-            (idext (λ { Z → symCR (fund idCR (soundness A))
-                      ; (S α) → idCR α}) B))))
-      (sym (subst-eval B idCR (subst-cons ` A)))))
-
->>>>>>> 2064f49c
+
 import Builtin.Signature Ctx⋆ Kind ∅ _,⋆_ * _∋⋆_ Z S _⊢⋆_ ` con boolean
   as SSig
 import Builtin.Signature
@@ -243,21 +189,12 @@
 nfType : ∀{Φ Γ K}
   → {A : Φ ⊢⋆ K}
   → Γ Syn.⊢ A
-<<<<<<< HEAD
   → nfCtx Γ Norm.⊢ nf A
   
 nfTypeTel : ∀{Φ Γ Δ}(σ : Sub Δ Φ)(As : List (Δ ⊢⋆ *))
   → Syn.Tel Γ Δ σ As
   → Norm.Tel (nfCtx Γ) Δ (nf ∘ σ) (nfList As)
-  
-=======
-  → nfCtx Γ Norm.⊢ substEq (_⊢Nf⋆ K) (nfCtx∥ Γ) (nf A)
-
-nfTypeTel : ∀{Γ Δ}(σ : Sub Δ Syn.∥ Γ ∥)(As : List (Δ ⊢⋆ *))
-  → Syn.Tel Γ Δ σ As
-  → Norm.Tel (nfCtx Γ) Δ (nf ∘ substEq (_⊢⋆ _) (nfCtx∥ Γ) ∘ σ) (nfList As)
-
->>>>>>> 2064f49c
+
 nfTypeTel σ []        _ = _
 nfTypeTel {Γ} σ (A ∷ As) (M ,, Ms) = subst⊢
   -- this should be a lemma in NBE/RenSubst
@@ -285,7 +222,6 @@
 nfTypeTel' σ As refl .(nfList As) refl tel = nfTypeTel σ As tel
 
 nfType (Syn.` α) = Norm.` (nfTyVar α)
-<<<<<<< HEAD
 nfType {Γ} (Syn.ƛ t) = Norm.ƛ (nfType t)
 nfType {Γ} (t Syn.· u) = nfType t Norm.· nfType u
 nfType {Γ} (Syn.Λ {B = B} t)    = Norm.Λ (subst⊢ (substNf-lemma' B) (nfType t))
@@ -295,40 +231,6 @@
   Norm.wrap1 (nf pat) (nf arg) (subst⊢ (lemXX pat arg) (nfType t))
 nfType {Γ} (Syn.unwrap1 {pat = pat}{arg} t) =
   subst⊢ (sym (lemXX pat arg)) (Norm.unwrap1 (nfType t))
-=======
-nfType {Γ} (Syn.ƛ t) =
-  subst⊢ refl (lemƛ (nfCtx∥ Γ) _ _) (Norm.ƛ (nfType t))
-nfType {Γ} (t Syn.· u) =
-  subst⊢ refl (sym (lemƛ (nfCtx∥ Γ) _ _)) (nfType t)  Norm.· nfType u
-nfType {Γ} (Syn.Λ {B = B} t)    = subst⊢
-  refl
-  (trans
-    (lemΠ
-      (nfCtx∥ Γ)
-      (nfCtx∥ (Γ Syn.,⋆ _))
-      (nf B))
-    (cong (substEq (_⊢Nf⋆ *) (nfCtx∥ Γ)) (lemΠnf B)))
-  (Norm.Λ (nfType t))
-nfType {Γ} (Syn._·⋆_ {B = B} t A) = subst⊢
-  refl
-  (lem[]' {Γ} A B)
-  (subst⊢ refl (sym (lemΠ (nfCtx∥ Γ) (cong (_,⋆ _) (nfCtx∥ Γ)) _)) (nfType t)
-  Norm.·⋆
-  -- is there another version where this is just nf A?
-  substEq (_⊢Nf⋆ _) (nfCtx∥ Γ) (nf A))
-nfType {Γ} (Syn.wrap1 pat arg t) = subst⊢
-  refl
-  (lemμ' (nfCtx∥ Γ) (nf pat) (nf arg))
-  (Norm.wrap1
-    (substEq (_⊢Nf⋆ _) (nfCtx∥ Γ ) (nf pat))
-    (substEq (_⊢Nf⋆ _) (nfCtx∥ Γ) (nf arg))
-    (subst⊢ refl (lemXX {Γ} pat arg) (nfType t)))
-nfType {Γ} (Syn.unwrap1 {pat = pat}{arg} t) = subst⊢
-  refl
-  (sym (lemXX {Γ} pat arg))
-  (Norm.unwrap1
-    (subst⊢ refl (sym (lemμ' (nfCtx∥ Γ) (nf pat) (nf arg))) (nfType t)))
->>>>>>> 2064f49c
 nfType (Syn.conv p t) rewrite sym (completeness p) = nfType t
 nfType {Γ} (Syn.con {tcn = tcn} t) = Norm.con (nfTypeTC t)
 nfType {Γ} (Syn.builtin bn σ tel) = let
