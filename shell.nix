{ sourcesOverride ? {}
, checkMaterialization ? false
, useCabalProject ? true
, compiler-nix-name ? "ghc883"
}@args:
let
<<<<<<< HEAD
  packageSet = import ./default.nix ({ rev = "in-nix-shell"; inherit useCabalProject compiler-nix-name; } // args);
  pyEnv = packageSet.pkgs.python3.withPackages (ps: [ packageSet.sphinxcontrib-haddock.sphinxcontrib-domaintools ps.sphinx ps.sphinx_rtd_theme ]);
in
with packageSet; haskell.packages.shellFor {
=======
  # For Sphinx, and ad-hoc usage
  pyEnv = pkgs.python3.withPackages (ps: [ packageSet.sphinxcontrib-haddock.sphinxcontrib-domaintools ps.sphinx ps.sphinx_rtd_theme ]);
  # Called from Cabal to generate the Haskell source for the metatheory package
  agdaWithStdlib = agdaPackages.agda.withPackages [ agdaPackages.standard-library ];
in haskell.packages.shellFor {
>>>>>>> e1525ad8
  nativeBuildInputs = [
    # From nixpkgs
    pkgs.ghcid
    pkgs.git
    pkgs.cacert
    pkgs.nodejs
    pkgs.yarn
    pkgs.zlib
    pkgs.z3
    # Broken on 20.03, needs a backport
    # pkgs.sqlite-analyzer
    pkgs.sqlite-interactive

    pkgs.stack

    pyEnv

    agdaWithStdlib

    # Deployment tools
    pkgs.terraform_0_11
    pkgs.awscli
    pkgs.aws_shell

    # Extra dev packages acquired from elsewhere
    dev.packages.cabal-install
    dev.packages.hlint
    dev.packages.stylish-haskell
    dev.packages.haskell-language-server
    dev.packages.ghcide
    dev.packages.hie-bios
    dev.packages.purty
    dev.packages.purs
    dev.packages.spago
    dev.scripts.fixStylishHaskell
    dev.scripts.fixPurty
    dev.scripts.updateClientDeps
  ] ++ (pkgs.stdenv.lib.optionals (!pkgs.stdenv.isDarwin) [
    # This breaks compilation of R on macOS. The latest version of R
    # does compile, so we can remove it when we upgrade to 20.09.
    pkgs.rPackages.plotly # for generating R plots locally
  ]);
}<|MERGE_RESOLUTION|>--- conflicted
+++ resolved
@@ -2,20 +2,14 @@
 , checkMaterialization ? false
 , useCabalProject ? true
 , compiler-nix-name ? "ghc883"
+, packageSet ? import ./default.nix ({ rev = "in-nix-shell"; inherit useCabalProject compiler-nix-name; } // args)
 }@args:
 let
-<<<<<<< HEAD
-  packageSet = import ./default.nix ({ rev = "in-nix-shell"; inherit useCabalProject compiler-nix-name; } // args);
-  pyEnv = packageSet.pkgs.python3.withPackages (ps: [ packageSet.sphinxcontrib-haddock.sphinxcontrib-domaintools ps.sphinx ps.sphinx_rtd_theme ]);
-in
-with packageSet; haskell.packages.shellFor {
-=======
   # For Sphinx, and ad-hoc usage
   pyEnv = pkgs.python3.withPackages (ps: [ packageSet.sphinxcontrib-haddock.sphinxcontrib-domaintools ps.sphinx ps.sphinx_rtd_theme ]);
   # Called from Cabal to generate the Haskell source for the metatheory package
   agdaWithStdlib = agdaPackages.agda.withPackages [ agdaPackages.standard-library ];
 in haskell.packages.shellFor {
->>>>>>> e1525ad8
   nativeBuildInputs = [
     # From nixpkgs
     pkgs.ghcid
