--- conflicted
+++ resolved
@@ -26,20 +26,12 @@
 
 import           Codec.Serialise
 import           Control.Monad.Except
-<<<<<<< HEAD
 import qualified Data.ByteString.Lazy                       as BSL
 import qualified Data.Text                                  as T
 import           Data.Text.Encoding                         (encodeUtf8)
+import qualified Flat                                       as Flat
 import           Hedgehog                                   hiding (Var)
 import qualified Hedgehog.Gen                               as Gen
-=======
-import qualified Data.ByteString.Lazy                                       as BSL
-import qualified Data.Text                                                  as T
-import           Data.Text.Encoding                                         (encodeUtf8)
-import qualified Flat                                                       as Flat
-import           Hedgehog                                                   hiding (Var)
-import qualified Hedgehog.Gen                                               as Gen
->>>>>>> a2dae312
 import           Test.Tasty
 import           Test.Tasty.Golden
 import           Test.Tasty.Hedgehog
