--- conflicted
+++ resolved
@@ -121,13 +121,8 @@
     deriving (Show, Functor, Generic, NFData, Hashable)
 
 -- | A 'Program' is simply a 'Term' coupled with a 'Version' of the core language.
-<<<<<<< HEAD
 data Program tyname name uni fun ann = Program ann (Version ann) (Term tyname name uni fun ann)
-    deriving (Show, Functor, Generic, NFData, Lift, Hashable)
-=======
-data Program tyname name uni ann = Program ann (Version ann) (Term tyname name uni ann)
     deriving (Show, Functor, Generic, NFData, Hashable)
->>>>>>> 2819ba2c
 
 -- | Extract the universe from a type.
 type family UniOf a :: * -> *
