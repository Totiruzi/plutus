--- conflicted
+++ resolved
@@ -515,18 +515,11 @@
     asConstant (VCon val) = pure val
     asConstant term       = throwNotAConstant term
 
-<<<<<<< HEAD
 data Context uni fun
-    = FrameApplyFun (CekValue uni fun) !(Context uni fun)                         -- ^ @[V _]@
-    | FrameApplyArg (CekValEnv uni fun) !(Term Name uni fun ()) !(Context uni fun) -- ^ @[_ N]@
+    = FrameApplyFun !(CekValue uni fun) !(Context uni fun)                         -- ^ @[V _]@
+    | FrameApplyArg !(CekValEnv uni fun) !(Term Name uni fun ()) !(Context uni fun) -- ^ @[_ N]@
     | FrameForce !(Context uni fun)                                              -- ^ @(force _)@
     | NilContext
-=======
-data Frame uni fun
-    = FrameApplyFun (CekValue uni fun)                         -- ^ @[V _]@
-    | FrameApplyArg !(CekValEnv uni fun) (Term Name uni fun ()) -- ^ @[_ N]@
-    | FrameForce                                               -- ^ @(force _)@
->>>>>>> f6629770
     deriving (Show)
 
 toExMemory :: (Closed uni, uni `Everywhere` ExMemoryUsage) => CekValue uni fun -> ExMemory
@@ -620,11 +613,7 @@
         -> Term Name uni fun ()
         -> CekM uni fun s (Term Name uni fun ())
     -- s ; ρ ▻ {L A}  ↦ s , {_ A} ; ρ ▻ L
-<<<<<<< HEAD
-    computeCek !unbudgetedSteps !ctx env (Var _ varName) = do
-=======
-    computeCek !unbudgetedSteps ctx !env (Var _ varName) = do
->>>>>>> f6629770
+    computeCek !unbudgetedSteps !ctx !env (Var _ varName) = do
         !unbudgetedSteps' <- stepAndMaybeSpend BVar unbudgetedSteps
         val <- lookupVarName varName env
         returnCek unbudgetedSteps' ctx val
