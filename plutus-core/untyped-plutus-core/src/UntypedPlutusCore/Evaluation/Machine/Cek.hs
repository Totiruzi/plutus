-- | The API to the CEK machine.

{-# LANGUAGE DataKinds     #-}
{-# LANGUAGE TypeOperators #-}

module UntypedPlutusCore.Evaluation.Machine.Cek
    ( EvaluationResult(..)
    , CekValue(..)
    , CekUserError(..)
    , CekEvaluationException
    , CekBudgetSpender(..)
    , ErrorWithCause(..)
    , EvaluationError(..)
    , ExBudgetCategory(..)
    , CekExTally(..)
    , ExBudgetMode(..)
    , CountingSt (..)
    , TallyingSt (..)
    , RestrictingSt (..)
    , Hashable
    , PrettyUni
    , counting
    , tallying
    , restricting
    , restrictingEnormous
    , extractEvaluationResult
    , runCek
    , runCekNoEmit
    , unsafeRunCekNoEmit
    , evaluateCek
    , evaluateCekNoEmit
    , unsafeEvaluateCek
    , unsafeEvaluateCekNoEmit
    , readKnownCek
    , enormousBudget
    )
where

import           PlutusPrelude

import           UntypedPlutusCore.Core
import           UntypedPlutusCore.Evaluation.Machine.Cek.ExBudgetMode
import           UntypedPlutusCore.Evaluation.Machine.Cek.Internal

import           PlutusCore.Constant
import           PlutusCore.Evaluation.Machine.ExMemory
import           PlutusCore.Evaluation.Machine.Exception
import           PlutusCore.Name
import           PlutusCore.Pretty
import           PlutusCore.Universe

import           Data.Ix

{- Note [CEK runners naming convention]
A function whose name ends in @NoEmit@ does not perform logging and so does not return any logs.
A function whose name starts with @unsafe@ throws exceptions instead of returning them purely.
A function from the @runCek@ family takes an 'ExBudgetMode' parameter and returns the final
'CekExBudgetState' (and possibly logs). Note that 'runCek' is defined in @...Cek.Internal@ for
reasons explained in Note [Compilation peculiarities].
A function from the @evaluateCek@ family does not return the final 'ExBudgetMode', nor does it
allow one to specify an 'ExBudgetMode'. I.e. such functions are only for fully evaluating programs
(and possibly returning logs). See also haddocks of 'enormousBudget'.
-}

-- | Evaluate a term using the CEK machine with logging disabled and keep track of costing.
runCekNoEmit
<<<<<<< HEAD
    :: ( Closed uni, uni `Everywhere` ExMemoryUsage, Ix fun)
=======
    :: ( uni `Everywhere` ExMemoryUsage, Ix fun, PrettyUni uni fun)
>>>>>>> 924aa7ea
    => BuiltinsRuntime fun (CekValue uni fun)
    -> ExBudgetMode cost uni fun
    -> Term Name uni fun ()
    -> (Either (CekEvaluationException uni fun) (Term Name uni fun ()), cost)
runCekNoEmit runtime mode term =
    case runCek runtime mode False term of
        (errOrRes, cost', _) -> (errOrRes, cost')

-- | Unsafely evaluate a term using the CEK machine with logging disabled and keep track of costing.
-- May throw a 'CekMachineException'.
unsafeRunCekNoEmit
    :: ( GShow uni, Typeable uni
       , Closed uni, uni `EverywhereAll` '[ExMemoryUsage, PrettyConst]
       , Ix fun, Pretty fun, Typeable fun
       )
    => BuiltinsRuntime fun (CekValue uni fun)
    -> ExBudgetMode cost uni fun
    -> Term Name uni fun ()
    -> (EvaluationResult (Term Name uni fun ()), cost)
unsafeRunCekNoEmit runtime mode =
    first unsafeExtractEvaluationResult . runCekNoEmit runtime mode

-- | Evaluate a term using the CEK machine with logging enabled.
evaluateCek
<<<<<<< HEAD
    :: ( Closed uni, uni `Everywhere` ExMemoryUsage, Ix fun)
=======
    :: ( uni `Everywhere` ExMemoryUsage, Ix fun, PrettyUni uni fun)
>>>>>>> 924aa7ea
    => BuiltinsRuntime fun (CekValue uni fun)
    -> Term Name uni fun ()
    -> (Either (CekEvaluationException uni fun) (Term Name uni fun ()), [String])
evaluateCek runtime term =
    case runCek runtime restrictingEnormous True term of
        (errOrRes, _, logs) -> (errOrRes, logs)

-- | Evaluate a term using the CEK machine with logging disabled.
evaluateCekNoEmit
<<<<<<< HEAD
    :: ( Closed uni, uni `Everywhere` ExMemoryUsage, Ix fun)
=======
    :: ( uni `Everywhere` ExMemoryUsage, Ix fun, PrettyUni uni fun)
>>>>>>> 924aa7ea
    => BuiltinsRuntime fun (CekValue uni fun)
    -> Term Name uni fun ()
    -> Either (CekEvaluationException uni fun) (Term Name uni fun ())
evaluateCekNoEmit runtime = fst . runCekNoEmit runtime restrictingEnormous

-- | Evaluate a term using the CEK machine with logging enabled. May throw a 'CekMachineException'.
unsafeEvaluateCek
    :: ( GShow uni, Typeable uni
       , Closed uni, uni `EverywhereAll` '[ExMemoryUsage, PrettyConst]
       , Ix fun, Pretty fun, Typeable fun
       )
    => BuiltinsRuntime fun (CekValue uni fun)
    -> Term Name uni fun ()
    -> (EvaluationResult (Term Name uni fun ()), [String])
unsafeEvaluateCek runtime = first unsafeExtractEvaluationResult . evaluateCek runtime

-- | Evaluate a term using the CEK machine with logging disabled. May throw a 'CekMachineException'.
unsafeEvaluateCekNoEmit
    :: ( GShow uni, Typeable uni
       , Closed uni, uni `EverywhereAll` '[ExMemoryUsage, PrettyConst]
       , Ix fun, Pretty fun, Typeable fun
       )
    => BuiltinsRuntime fun (CekValue uni fun)
    -> Term Name uni fun ()
    -> EvaluationResult (Term Name uni fun ())
unsafeEvaluateCekNoEmit runtime = unsafeExtractEvaluationResult . evaluateCekNoEmit runtime

-- | Unlift a value using the CEK machine.
readKnownCek
    :: ( uni `Everywhere` ExMemoryUsage
       , KnownType (Term Name uni fun ()) a
<<<<<<< HEAD
       , Ix fun
=======
       , Ix fun, PrettyUni uni fun
>>>>>>> 924aa7ea
       )
    => BuiltinsRuntime fun (CekValue uni fun)
    -> Term Name uni fun ()
    -> Either (CekEvaluationException uni fun) a
readKnownCek runtime = evaluateCekNoEmit runtime >=> readKnown<|MERGE_RESOLUTION|>--- conflicted
+++ resolved
@@ -43,8 +43,8 @@
 import           UntypedPlutusCore.Evaluation.Machine.Cek.Internal
 
 import           PlutusCore.Constant
+import           PlutusCore.Evaluation.Machine.Exception
 import           PlutusCore.Evaluation.Machine.ExMemory
-import           PlutusCore.Evaluation.Machine.Exception
 import           PlutusCore.Name
 import           PlutusCore.Pretty
 import           PlutusCore.Universe
@@ -64,11 +64,7 @@
 
 -- | Evaluate a term using the CEK machine with logging disabled and keep track of costing.
 runCekNoEmit
-<<<<<<< HEAD
-    :: ( Closed uni, uni `Everywhere` ExMemoryUsage, Ix fun)
-=======
     :: ( uni `Everywhere` ExMemoryUsage, Ix fun, PrettyUni uni fun)
->>>>>>> 924aa7ea
     => BuiltinsRuntime fun (CekValue uni fun)
     -> ExBudgetMode cost uni fun
     -> Term Name uni fun ()
@@ -93,11 +89,7 @@
 
 -- | Evaluate a term using the CEK machine with logging enabled.
 evaluateCek
-<<<<<<< HEAD
-    :: ( Closed uni, uni `Everywhere` ExMemoryUsage, Ix fun)
-=======
     :: ( uni `Everywhere` ExMemoryUsage, Ix fun, PrettyUni uni fun)
->>>>>>> 924aa7ea
     => BuiltinsRuntime fun (CekValue uni fun)
     -> Term Name uni fun ()
     -> (Either (CekEvaluationException uni fun) (Term Name uni fun ()), [String])
@@ -107,11 +99,7 @@
 
 -- | Evaluate a term using the CEK machine with logging disabled.
 evaluateCekNoEmit
-<<<<<<< HEAD
-    :: ( Closed uni, uni `Everywhere` ExMemoryUsage, Ix fun)
-=======
     :: ( uni `Everywhere` ExMemoryUsage, Ix fun, PrettyUni uni fun)
->>>>>>> 924aa7ea
     => BuiltinsRuntime fun (CekValue uni fun)
     -> Term Name uni fun ()
     -> Either (CekEvaluationException uni fun) (Term Name uni fun ())
@@ -143,11 +131,7 @@
 readKnownCek
     :: ( uni `Everywhere` ExMemoryUsage
        , KnownType (Term Name uni fun ()) a
-<<<<<<< HEAD
-       , Ix fun
-=======
        , Ix fun, PrettyUni uni fun
->>>>>>> 924aa7ea
        )
     => BuiltinsRuntime fun (CekValue uni fun)
     -> Term Name uni fun ()
