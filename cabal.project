--- conflicted
+++ resolved
@@ -1,9 +1,5 @@
 -- Bump this if you need newer packages
-<<<<<<< HEAD
 index-state: 2020-08-30T00:00:00Z
-=======
-index-state: 2020-09-10T00:00:00Z
->>>>>>> 1d6d5f3a
 
 packages: plutus-core
           marlowe
@@ -80,19 +76,15 @@
            , eventful-sql-common:persistent
            , eventful-sql-common:persistent-template
 
-<<<<<<< HEAD
            -- Needed for ghc 8.10
            , *:base
            , *:lens
            , *:template-haskell
            , *:ghc
 
-constraints: nonempty-containers <0.3.4.0
-=======
 constraints:
   -- cardano-prelude currently redefines some instances that appear in 0.3.4
   nonempty-containers < 0.3.4
->>>>>>> 1d6d5f3a
 
 package ouroboros-network
   tests: False
