{-# LANGUAGE DeriveFunctor #-}

module PlutusPrelude ( -- * Reëxports from base
                       (&&&)
                     , toList
                     , bool
                     , first
                     , second
                     , on
                     , isJust
                     , guard
                     , foldl'
                     , fold
                     , throw
                     , join
                     , (<=<)
                     , fromRight
                     , Generic
                     , NFData
                     , Natural
                     , NonEmpty (..)
                     , Pretty (..)
                     , Word8
                     , Semigroup (..)
                     , Alternative (..)
                     , Exception
                     , PairT (..)
                     , Typeable
                     -- * Reëxports from "Control.Composition"
                     , (.*)
                     -- * Custom functions
<<<<<<< HEAD
                     , freshInt
                     , dropFresh
                     , prettyString
                     , render
                     , repeatM
                     , (?)
                     , Fresh
=======
                     , prettyString
                     , prettyText
                     , debugText
                     , render
                     , repeatM
                     , (?)
                     , Debug (..)
>>>>>>> 27048d41
                     -- Reëxports from "Data.Text.Prettyprint.Doc"
                     , (<+>)
                     , parens
                     , braces
                     , brackets
                     , squotes
                     , list
                     , Doc
                     ) where

import           Control.Applicative                     (Alternative (..))
import           Control.Arrow                           ((&&&))
import           Control.Composition                     ((.*))
import           Control.DeepSeq                         (NFData)
import           Control.Exception                       (Exception, throw)
<<<<<<< HEAD
import           Control.Monad                           (guard, join, (<=<))
import           Control.Monad.Trans.Reader
=======
import           Control.Monad                           (guard, join)
>>>>>>> 27048d41
import           Data.Bifunctor                          (first, second)
import           Data.Bool                               (bool)
import           Data.Either                             (fromRight)
import           Data.Foldable                           (fold, toList)
import           Data.Function                           (on)
import           Data.List                               (foldl')
import           Data.List.NonEmpty                      (NonEmpty (..))
import           Data.Maybe                              (isJust)
import           Data.Semigroup
import qualified Data.Text                               as T
import           Data.Text.Prettyprint.Doc
import           Data.Text.Prettyprint.Doc.Render.String (renderString)
import           Data.Text.Prettyprint.Doc.Render.Text   (renderStrict)
import           Data.Typeable                           (Typeable)
import           Data.Word                               (Word8)
import           GHC.Generics                            (Generic)
import           GHC.Natural                             (Natural)

infixr 2 ?

render :: Doc a -> T.Text
render = renderStrict . layoutSmart defaultLayoutOptions

-- | Make sure your 'Applicative' is sufficiently lazy!
repeatM :: Applicative f => f a -> f [a]
repeatM x = (:) <$> x <*> repeatM x

newtype PairT b f a = PairT
    { unPairT :: f (b, a)
    }

instance Functor f => Functor (PairT b f) where
    fmap f (PairT p) = PairT $ fmap (fmap f) p

(?) :: Alternative f => Bool -> a -> f a
(?) b x = x <$ guard b

prettyString :: Pretty a => a -> String
prettyString = renderString . layoutPretty defaultLayoutOptions . pretty<|MERGE_RESOLUTION|>--- conflicted
+++ resolved
@@ -1,5 +1,3 @@
-{-# LANGUAGE DeriveFunctor #-}
-
 module PlutusPrelude ( -- * Reëxports from base
                        (&&&)
                      , toList
@@ -29,23 +27,10 @@
                      -- * Reëxports from "Control.Composition"
                      , (.*)
                      -- * Custom functions
-<<<<<<< HEAD
-                     , freshInt
-                     , dropFresh
                      , prettyString
                      , render
                      , repeatM
                      , (?)
-                     , Fresh
-=======
-                     , prettyString
-                     , prettyText
-                     , debugText
-                     , render
-                     , repeatM
-                     , (?)
-                     , Debug (..)
->>>>>>> 27048d41
                      -- Reëxports from "Data.Text.Prettyprint.Doc"
                      , (<+>)
                      , parens
@@ -61,12 +46,7 @@
 import           Control.Composition                     ((.*))
 import           Control.DeepSeq                         (NFData)
 import           Control.Exception                       (Exception, throw)
-<<<<<<< HEAD
 import           Control.Monad                           (guard, join, (<=<))
-import           Control.Monad.Trans.Reader
-=======
-import           Control.Monad                           (guard, join)
->>>>>>> 27048d41
 import           Data.Bifunctor                          (first, second)
 import           Data.Bool                               (bool)
 import           Data.Either                             (fromRight)
