--- conflicted
+++ resolved
@@ -62,69 +62,6 @@
 kindOfBuiltinType TyByteString = sizeToType
 kindOfBuiltinType TySize       = sizeToType
 
-<<<<<<< HEAD
--- | Create a new 'Type' for an integer operation.
-intop :: (MonadQuote m) => m (NormalizedType TyNameWithKind ())
-intop = do
-    nam <- newTyName (Size ())
-    let ity = TyApp () (TyBuiltin () TyInteger) (TyVar () nam)
-        fty = TyFun () ity (TyFun () ity ity)
-    pure $ NormalizedType $ TyForall () nam (Size ()) fty
-
--- | Create a new 'Type' for an integer relation
-intRel :: (MonadQuote m)  => m (NormalizedType TyNameWithKind ())
-intRel = NormalizedType <$> builtinRel TyInteger
-
-bsRel :: (MonadQuote m) => m (NormalizedType TyNameWithKind ())
-bsRel = NormalizedType <$> builtinRel TyByteString
-
--- | Create a dummy 'TyName'
-newTyName :: (MonadQuote m) => Kind () -> m (TyNameWithKind ())
-newTyName k = do
-    u <- nameUnique . unTyName <$> liftQuote (freshTyName () "a")
-    pure $ TyNameWithKind (TyName (Name ((), k) "a" u))
-
-boolean :: MonadQuote m => m (Type TyNameWithKind ())
-boolean = do
-    nam <- newTyName (Type ())
-    let var = TyVar () nam
-    pure $ TyForall () nam (Type ()) (TyFun () var (TyFun () var var))
-
-builtinRel :: (MonadQuote m) => TypeBuiltin -> m (Type TyNameWithKind ())
-builtinRel bi = do
-    nam <- newTyName (Size ())
-    b <- boolean
-    let ity = TyApp () (TyBuiltin () bi) (TyVar () nam)
-        fty = TyFun () ity (TyFun () ity b)
-    pure $ TyForall () nam (Size ()) fty
-
-txHash :: NormalizedType TyNameWithKind ()
-txHash = NormalizedType $ TyApp () (TyBuiltin () TyByteString) (TyInt () 256)
-
-defaultTable :: (MonadQuote m) => m BuiltinTable
-defaultTable = do
-
-    let tyTable = M.fromList [ (TyByteString, KindArrow () (Size ()) (Type ()))
-                             , (TySize      , KindArrow () (Size ()) (Type ()))
-                             , (TyInteger   , KindArrow () (Size ()) (Type ()))
-                             ]
-        intTypes = [ AddInteger, SubtractInteger, MultiplyInteger, DivideInteger, RemainderInteger ]
-        intRelTypes = [ LessThanInteger, LessThanEqInteger, GreaterThanInteger, GreaterThanEqInteger, EqInteger ]
-
-    is <- repeatM (length intTypes) intop
-    irs <- repeatM (length intRelTypes) intRel
-    bsRelType <- bsRel
-
-    let f = M.fromList .* zip
-        termTable = f intTypes is <> f intRelTypes irs <> f [TxHash, EqByteString] [txHash, bsRelType]
-
-    pure $ BuiltinTable tyTable termTable
-=======
-isType :: Kind a -> Bool
-isType Type{} = True
-isType _      = False
->>>>>>> 224f446b
-
 -- | Type-check a program, returning a normalized type.
 typecheckProgram :: (MonadError (Error a) m, MonadQuote m)
                  => TypeCheckCfg
@@ -172,12 +109,7 @@
     pure $ Type ()
 kindOf (TyLam _ _ argK body) = KindArrow () (void argK) <$> kindOf body
 kindOf (TyVar _ (TyNameWithKind (TyName (Name (_, k) _ _)))) = pure (void k)
-<<<<<<< HEAD
-kindOf (TyBuiltin _ b) = do
-    (TypeConfig _ (BuiltinTable tyst _)) <- ask
-    case M.lookup b tyst of
-        Just k -> pure k
-        _      -> throwError InternalError
+kindOf (TyBuiltin _ b) = pure $ kindOfBuiltinType b
 kindOf (TyFix x _ pat) = do
     kindCheckM x pat $ Type ()
     pure $ Type ()
@@ -185,19 +117,6 @@
     funK <- kindOf fun
     case funK of
         KindArrow _ argK resK -> do
-=======
-kindOf (TyBuiltin _ b) = pure $ kindOfBuiltinType b
-kindOf (TyFix x _ ty) = do
-    k <- kindOf ty
-    if isType k
-        then pure (Type ())
-        else throwError (KindMismatch x (void ty) (Type ()) k)
-kindOf (TyApp x ty ty') = do
-    k <- kindOf ty
-    case k of
-        KindArrow _ k' k'' -> do
-            k''' <- kindOf ty'
->>>>>>> 224f446b
             typeCheckStep
             kindCheckM x arg argK
             pure resK
@@ -283,7 +202,6 @@
 -- ------------------------------
 -- [infer| error ty : vTy]
 typeOf (Error x ty)                              = do
-<<<<<<< HEAD
     kindCheckM x ty $ Type ()
     normalizeType $ void ty
 
@@ -293,23 +211,11 @@
 typeOf (TyAbs _ n nK body)                       =
     TyForall () (void n) (void nK) <<$>> typeOf body
 
-typeOf (Constant _ (BuiltinName _ n)) = do
-    (TypeConfig _ (BuiltinTable _ st)) <- ask
-    case M.lookup n st of
-        Just k -> pure k
-        _      -> throwError InternalError
-=======
-    k <- kindOf ty
-    case k of
-        Type{} -> normalizeType (void ty)
-        _      -> throwError (KindMismatch x (void ty) (Type ()) k)
-typeOf (TyAbs _ n k t)                           = TyForall () (void n) (void k) <<$>> typeOf t
 typeOf (Constant _ (BuiltinName _ name))         = do
     tyOfName <- liftQuote $ typeOfBuiltinName name
     case annotateType tyOfName of
         Left  err         -> error $ "Internal error: " ++ prettyPlcDefString err
         Right annTyOfName -> pure $ NormalizedType annTyOfName
->>>>>>> 224f446b
 typeOf (Constant _ (BuiltinInt _ n _))           = pure (integerType n)
 typeOf (Constant _ (BuiltinBS _ n _))            = pure (bsType n)
 typeOf (Constant _ (BuiltinSize _ n))            = pure (sizeType n)
