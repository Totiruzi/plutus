{-# LANGUAGE DeriveFunctor              #-}
{-# LANGUAGE FlexibleContexts           #-}
{-# LANGUAGE FlexibleInstances          #-}
{-# LANGUAGE GeneralizedNewtypeDeriving #-}
{-# LANGUAGE OverloadedStrings          #-}

module Language.PlutusCore.Renamer ( rename
                                   , annotate
                                   , annotateST
                                   , NameWithType (..)
                                   , RenamedType
                                   , RenamedTerm
                                   , TyNameWithKind (..)
                                   , RenameError (..)
                                   , TypeState (..)
                                   ) where

import           Control.Monad.Except
import           Control.Monad.State.Lazy
import qualified Data.IntMap               as IM
import           Language.PlutusCore.Lexer
import           Language.PlutusCore.Name
import           Language.PlutusCore.Type
import           Lens.Micro
import           PlutusPrelude

data TypeState a = TypeState { _terms :: IM.IntMap (RenamedType a), _types :: IM.IntMap (Kind a) }

terms :: Lens' (TypeState a) (IM.IntMap (RenamedType a))
terms f s = fmap (\x -> s { _terms = x }) (f (_terms s))

types :: Lens' (TypeState a) (IM.IntMap (Kind a))
types f s = fmap (\x -> s { _types = x }) (f (_types s))

instance Semigroup (TypeState a) where
    (<>) (TypeState x x') (TypeState y y') = TypeState (x <> y) (x' <> y')

instance Monoid (TypeState a) where
    mempty = TypeState mempty mempty
    mappend = (<>)

type TypeM a = StateT (TypeState a) (Either (RenameError a))

type RenamedTerm a = Term TyNameWithKind NameWithType a
newtype NameWithType a = NameWithType (Name (a, RenamedType a))
    deriving (Functor, Pretty, Debug)
type RenamedType a = Type TyNameWithKind a
newtype TyNameWithKind a = TyNameWithKind { unTyNameWithKind :: TyName (a, Kind a) }
<<<<<<< HEAD
    deriving (Eq, Functor, Show, Pretty)
=======
    deriving (Eq, Functor, Pretty, Debug)
>>>>>>> 95311721

-- | A 'RenameError' is thrown when a free variable is encountered during
-- rewriting.
data RenameError a = UnboundVar (Name a)
                   | UnboundTyVar (TyName a)

instance Pretty (RenameError AlexPosn) where
    pretty (UnboundVar n@(Name loc _ _)) = "Error at" <+> pretty loc <> ". Variable" <+> pretty n <+> "is not in scope."
    pretty (UnboundTyVar n@(TyName (Name loc _ _))) = "Error at" <+> pretty loc <> ". Type variable" <+> pretty n <+> "is not in scope."

instance Debug (RenameError AlexPosn) where
    debug (UnboundVar n@(Name loc _ _)) = "Error at" <+> pretty loc <> ". Variable" <+> debug n <+> "is not in scope."
    debug (UnboundTyVar n@(TyName (Name loc _ _))) = "Error at" <+> pretty loc <> ". Type variable" <+> debug n <+> "is not in scope."

-- | Annotate a program with type/kind information at all bound variables,
-- failing if we encounter a free variable.
annotate :: Program TyName Name a -> Either (RenameError a) (Program TyNameWithKind NameWithType a)
annotate = fmap snd . annotateST

-- | Annotate a program with type/kind information at all bound variables,
-- additionally returning a 'TypeState'
annotateST :: Program TyName Name a -> Either (RenameError a) (TypeState a, Program TyNameWithKind NameWithType a)
annotateST (Program x v p) = do
    (t, st) <- runStateT (annotateTerm p) mempty
    pure (st, Program x v t)

insertType :: Int -> Type TyNameWithKind a -> TypeM a ()
insertType = modify .* over terms .* IM.insert

insertKind :: Int -> Kind a -> TypeM a ()
insertKind = modify .* over types .* IM.insert

annotateTerm :: Term TyName Name a -> TypeM a (RenamedTerm a)
annotateTerm (Var x (Name x' b (Unique u))) = do
    st <- gets _terms
    case IM.lookup u st of
        Just ty -> pure $ Var x (NameWithType (Name (x', ty) b (Unique u)))
        Nothing -> throwError $ UnboundVar (Name x' b (Unique u))
annotateTerm (LamAbs x (Name x' s u@(Unique i)) ty t) = do
    aty <- annotateType ty
    let nwt = NameWithType (Name (x', aty) s u)
    insertType i aty
    LamAbs x nwt aty <$> annotateTerm t
annotateTerm (TyAbs x (TyName (Name x' b u@(Unique i))) k t) = do
    insertKind i k
    let nwty = TyNameWithKind (TyName (Name (x', k) b u))
    TyAbs x nwty k <$> annotateTerm t
annotateTerm (Unwrap x t) =
    Unwrap x <$> annotateTerm t
annotateTerm (Error x ty) =
    Error x <$> annotateType ty
annotateTerm (Apply x t t') =
    Apply x <$> annotateTerm t <*> annotateTerm t'
annotateTerm (Constant x c) =
    pure (Constant x c)
annotateTerm (TyInst x t ty) =
    TyInst x <$> annotateTerm t <*> annotateType ty
annotateTerm (Wrap x (TyName (Name x' b u@(Unique i))) ty t) = do
    aty <- annotateType ty
    let k = Type x'
    insertKind i k
    let nwty = TyNameWithKind (TyName (Name (x', k) b u))
    Wrap x nwty aty <$> annotateTerm t

annotateType :: Type TyName a -> TypeM a (RenamedType a)
annotateType (TyVar x (TyName (Name x' b (Unique u)))) = do
    st <- gets _types
    case IM.lookup u st of
        Just ty -> pure $ TyVar x (TyNameWithKind (TyName (Name (x', ty) b (Unique u))))
        Nothing -> throwError $ UnboundVar (Name x' b (Unique u))
annotateType (TyLam x (TyName (Name x' s u@(Unique i))) k ty) = do
    insertKind i k
    let nwty = TyNameWithKind (TyName (Name (x', k) s u))
    TyLam x nwty k <$> annotateType ty
annotateType (TyForall x (TyName (Name x' s u@(Unique i))) k ty) = do
    insertKind i k
    let nwty = TyNameWithKind (TyName (Name (x', k) s u))
    TyForall x nwty k <$> annotateType ty
annotateType (TyFix x (TyName (Name x' s u@(Unique i))) ty) = do
    let k = Type x'
    insertKind i k
    let nwty = TyNameWithKind (TyName (Name (x', k) s u))
    TyFix x nwty <$> annotateType ty
annotateType (TyFun x ty ty') =
    TyFun x <$> annotateType ty <*> annotateType ty'
annotateType (TyApp x ty ty') =
    TyApp x <$> annotateType ty <*> annotateType ty'
annotateType (TyBuiltin x tyb) = pure (TyBuiltin x tyb)
annotateType (TyInt x n) = pure (TyInt x n)

-- This renames terms so that they have a unique identifier. This is useful
-- because of scoping.
rename :: IdentifierState -> Program TyName Name a -> Program TyName Name a
rename (st, _) (Program x v p) = Program x v (evalState (renameTerm (Identifiers st') p) m)
    where st' = IM.fromList (zip keys keys)
          keys = IM.keys st
          m = fst (IM.findMax st)

newtype Identifiers = Identifiers { _identifiers :: IM.IntMap Int }

type MaxM = State Int

identifiers :: Lens' Identifiers (IM.IntMap Int)
identifiers f s = fmap (\x -> s { _identifiers = x }) (f (_identifiers s))

modifyIdentifiers :: Int -> Int -> Identifiers -> Identifiers
modifyIdentifiers u m = over identifiers (IM.insert u (m+1))

lookupId :: Int -> Identifiers -> Maybe Int
lookupId u st = IM.lookup u (_identifiers st)

-- this convoluted affair lets us track the maximum in a global state monad,
-- while keeping the table for renaming local (so that we don't rename things in
-- function applications)
renameTerm :: Identifiers -> Term TyName Name a -> MaxM (Term TyName Name a)
renameTerm st t@(LamAbs x (Name x' s (Unique u)) ty t') = do
    m <- get
    let st' = modifyIdentifiers u m st
        pastDef = lookupId u st
    case pastDef of
        Just _ ->
            modify (+1) >>
            LamAbs x (Name x' s (Unique (m+1))) <$> renameType st' ty <*> renameTerm st' t'
        _      -> renameTerm st' t
renameTerm st t@(Wrap x (TyName (Name x' s (Unique u))) ty t') = do
    m <- get
    let st' = modifyIdentifiers u m st
        pastDef = lookupId u st
    case pastDef of
        Just _ ->
            modify (+1) >>
            Wrap x (TyName (Name x' s (Unique (m+1)))) <$> renameType st' ty <*> renameTerm st' t'
        _ -> renameTerm st' t
renameTerm st t@(TyAbs x (TyName (Name x' s (Unique u))) k t') = do
    m <- get
    let st' = modifyIdentifiers u m st
        pastDef = lookupId u st
    case pastDef of
        Just _ ->
            modify (+1) >>
            TyAbs x (TyName (Name x' s (Unique (m+1)))) k <$> renameTerm st' t'
        _ -> renameTerm st' t
renameTerm st t@(Var x (Name x' s (Unique u))) =
    case pastDef of
        Just j -> pure $ Var x (Name x' s (Unique j))
        _      -> pure t
    where pastDef = lookupId u st
renameTerm st (Apply x t t') = Apply x <$> renameTerm st t <*> renameTerm st t'
renameTerm st (Unwrap x t) = Unwrap x <$> renameTerm st t
renameTerm _ x@Constant{} = pure x
renameTerm st (Error x ty) = Error x <$> renameType st ty
renameTerm st (TyInst x t tys) = TyInst x <$> renameTerm st t <*> renameType st tys

renameType :: Identifiers -> Type TyName a -> MaxM (Type TyName a)
renameType _ ty@TyInt{} = pure ty
renameType st ty@(TyLam x (TyName (Name x' s (Unique u))) k ty') = do
    m <- get
    let st' = modifyIdentifiers u m st
        pastDef = lookupId u st
    case pastDef of
        Just _ ->
            modify (+1) >>
            TyLam x (TyName (Name x' s (Unique (m+1)))) k <$> renameType st' ty'
        _ -> renameType st' ty
renameType st ty@(TyForall x (TyName (Name x' s (Unique u))) k ty') = do
    m <- get
    let st' = modifyIdentifiers u m st
        pastDef = lookupId u st
    case pastDef of
        Just _ ->
            modify (+1) >>
            TyForall x (TyName (Name x' s (Unique (m+1)))) k <$> renameType st' ty'
        _ -> renameType st' ty
renameType st ty@(TyFix x (TyName (Name x' s (Unique u))) ty') = do
    m <- get
    let st' = modifyIdentifiers u m st
        pastDef = lookupId u st
    case pastDef of
        Just _ ->
            modify (+1) >>
            TyFix x (TyName (Name x' s (Unique (m+1)))) <$> renameType st' ty'
        _ -> renameType st' ty
renameType st ty@(TyVar x (TyName (Name x' s (Unique u)))) =
    case pastDef of
        Just j -> pure $ TyVar x (TyName (Name x' s (Unique j)))
        _      -> pure ty
    where pastDef = lookupId u st
renameType st (TyApp x ty ty') = TyApp x <$> renameType st ty <*> renameType st ty'
renameType st (TyFun x ty ty') = TyFun x <$> renameType st ty <*> renameType st ty'
renameType _ ty@TyBuiltin{} = pure ty<|MERGE_RESOLUTION|>--- conflicted
+++ resolved
@@ -46,11 +46,7 @@
     deriving (Functor, Pretty, Debug)
 type RenamedType a = Type TyNameWithKind a
 newtype TyNameWithKind a = TyNameWithKind { unTyNameWithKind :: TyName (a, Kind a) }
-<<<<<<< HEAD
-    deriving (Eq, Functor, Show, Pretty)
-=======
     deriving (Eq, Functor, Pretty, Debug)
->>>>>>> 95311721
 
 -- | A 'RenameError' is thrown when a free variable is encountered during
 -- rewriting.
