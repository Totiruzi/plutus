-- | This module assigns types to built-ins.
-- See the @plutus/language-plutus-core/docs/Constant application.md@
-- article for how this emerged.

{-# LANGUAGE DataKinds                 #-}
{-# LANGUAGE DerivingVia               #-}
{-# LANGUAGE GADTs                     #-}
{-# LANGUAGE KindSignatures            #-}
{-# LANGUAGE OverloadedStrings         #-}
{-# LANGUAGE RankNTypes                #-}
{-# LANGUAGE TypeApplications          #-}

module Language.PlutusCore.Constant.Typed
    ( BuiltinStatic (..)
    , TypedBuiltinStatic (..)
    , TypedBuiltin (..)
    , TypedBuiltinValue (..)
    , TypeScheme (..)
    , TypedBuiltinName (..)
    , DynamicBuiltinNameMeaning (..)
    , DynamicBuiltinNameDefinition (..)
    , DynamicBuiltinNameMeanings (..)
    , Evaluator
    , EvaluateT (..)
    , ReflectT (..)
    , KnownDynamicBuiltinType (..)
    , OpaqueTerm (..)
<<<<<<< HEAD
    , thoist
    , eraseTypedBuiltinSized
    , runEvaluateT
=======
    , eraseTypedBuiltinStatic
    , runEvaluate
>>>>>>> 12472d4a
    , withEvaluator
    , runReflectT
    , mapReflectT
    , mapDeepReflectT
    , makeReflectT
    , makeRightReflectT
    , readDynamicBuiltinM
    ) where

import           Language.PlutusCore.Constant.Dynamic.Pretty
import           Language.PlutusCore.Evaluation.Result
import           Language.PlutusCore.Lexer.Type
import           Language.PlutusCore.Name
import           Language.PlutusCore.Pretty
import           Language.PlutusCore.StdLib.Data.Unit
import           Language.PlutusCore.Type
import           PlutusPrelude

import           Control.Monad.Except
import           Control.Monad.Morph                         as Morph
import           Control.Monad.Reader
import           Control.Monad.Trans.Inner
import qualified Data.ByteString.Lazy.Char8                  as BSL
import           Data.Map                                    (Map)
import           Data.Proxy
import           Data.Text                                   (Text)
import qualified Data.Text                                   as Text
import           Control.Monad.Trans.Compose                 (ComposeT (..))
import           GHC.TypeLits

infixr 9 `TypeSchemeArrow`

-- | Static built-in types.
data BuiltinStatic
    = BuiltinStaticInt
    | BuiltinStaticBS
    deriving (Show, Eq)

-- | Static built-in types along with their denotation.
data TypedBuiltinStatic a where
    TypedBuiltinStaticInt  :: TypedBuiltinStatic Integer
    TypedBuiltinStaticBS   :: TypedBuiltinStatic BSL.ByteString

-- | Built-in types. A type is considired "built-in" if it can appear in the type signature
-- of a primitive operation. So @boolean@ is considered built-in even though it is defined in PLC
-- and is not primitive.
data TypedBuiltin a where
    TypedBuiltinStatic :: TypedBuiltinStatic a -> TypedBuiltin a
    -- Any type that implements 'KnownDynamicBuiltinType' can be lifted to a 'TypedBuiltin',
    -- because any such type has a PLC representation and provides conversions back and forth
    -- between Haskell and PLC and that's all we need.
    TypedBuiltinDyn   :: KnownDynamicBuiltinType dyn => TypedBuiltin dyn

-- | A 'TypedBuiltin' packaged together with a value of the type that the 'TypedBuiltin' denotes.
data TypedBuiltinValue a = TypedBuiltinValue (TypedBuiltin a) a

-- | Type schemes of primitive operations.
-- @a@ is the Haskell denotation of a PLC type represented as a 'TypeScheme'.
-- @r@ is the resulting type in @a@, e.g. the resulting type in
-- @ByteString -> Size -> Integer@ is @Integer@.
data TypeScheme a r where
    TypeSchemeBuiltin :: TypedBuiltin a -> TypeScheme a a
    TypeSchemeArrow   :: TypeScheme a q -> TypeScheme b r -> TypeScheme (a -> b) r
    TypeSchemeAllType
        :: (KnownSymbol text, KnownNat uniq)
           -- Here we require the user to manually provide the unique of a type variable.
           -- That's nothing but silly, but I do not see what else we can do with the current design.
           -- Once the 'BuiltinPipe' thing gets implemented, we'll be able to bind 'uniq' inside
           -- the continuation and also put there the @KnownNat uniq@ constraint
           -- (i.e. use universal quantification for uniques) and that should work alright.
        => Proxy '(text, uniq)
           -- We use a funny trick here: instead of binding
           --
           -- > TypedBuiltin (OpaqueTerm text uniq)
           --
           -- directly we introduce an additional and "redundant" type variable. The reason why we
           -- do that is because this way we can also bind such a variable later when constructing
           -- the 'TypeScheme' of a polymorphic builtin, so that for the user this looks exactly
           -- like a single bound type variable instead of this weird @OpaqueTerm text uniq@ thing.
           --
           -- And note that in most cases we do not need to bind anything at the type level and can
           -- use the variable bound at the term level directly, because it's of the type that
           -- 'TypeSchemeBuiltin' expects. Type-level binding is only needed when you want to apply
           -- a type constructor to the variable, like in
           --
           -- > reverse : all a. list a -> list a
        -> (forall ot. ot ~ OpaqueTerm text uniq => TypedBuiltin ot -> TypeScheme a r)
        -> TypeScheme a r

    -- The @r@ is rather ad hoc and needed only for tests.
    -- We could use type families to compute it instead of storing as an index.
    -- That's a TODO perhaps.

-- | A 'BuiltinName' with an associated 'TypeScheme'.
data TypedBuiltinName a r = TypedBuiltinName BuiltinName (TypeScheme a r)
-- I attempted to unify various typed things, but sometimes type variables must be universally
-- quantified, sometimes they must be existentially quatified. And those are distinct type variables.

-- | Convert a 'TypedBuiltinStatic' to its untyped counterpart.
eraseTypedBuiltinStatic :: TypedBuiltinStatic a -> BuiltinStatic
eraseTypedBuiltinStatic TypedBuiltinStaticInt = BuiltinStaticInt
eraseTypedBuiltinStatic TypedBuiltinStaticBS  = BuiltinStaticBS

{- Note [DynamicBuiltinNameMeaning]
We represent the meaning of a 'DynamicBuiltinName' as a 'TypeScheme' and a Haskell denotation.
We need both while evaluting a 'DynamicBuiltinName', because 'TypeScheme' is required for
well-typedness to avoid using 'unsafeCoerce' and similar junk, while the denotation is what
actually computes. We do not need denotations for type checking, nor strongly typed 'TypeScheme'
is required, however analogously to static built-ins, we compute the types of dynamic built-ins from
their 'TypeScheme's. This way we only define a 'TypeScheme', which we anyway need, and then compute
the corresponding 'Type' from it. And we can't go the other way around -- from untyped to typed --
of course. Therefore a typed thing has to go before the corresponding untyped thing and in the
final pipeline one has to supply a 'DynamicBuiltinNameMeaning' for each of the 'DynamicBuiltinName's.
-}

-- | The meaning of a dynamic built-in name consists of its 'Type' represented as a 'TypeScheme'
-- and its Haskell denotation.
data DynamicBuiltinNameMeaning =
    forall a r. DynamicBuiltinNameMeaning (TypeScheme a r) a
-- See the [DynamicBuiltinNameMeaning] note.

-- | The definition of a dynamic built-in consists of its name and meaning.
data DynamicBuiltinNameDefinition =
    DynamicBuiltinNameDefinition DynamicBuiltinName DynamicBuiltinNameMeaning

-- | Mapping from 'DynamicBuiltinName's to their 'DynamicBuiltinNameMeaning's.
newtype DynamicBuiltinNameMeanings = DynamicBuiltinNameMeanings
    { unDynamicBuiltinNameMeanings :: Map DynamicBuiltinName DynamicBuiltinNameMeaning
    } deriving (Semigroup, Monoid)

-- | A thing that evaluates @f@ in monad @m@ and allows to extend the set of
-- dynamic built-in names.
type Evaluator f m = DynamicBuiltinNameMeanings -> f TyName Name () -> m EvaluationResultDef

-- | A computation that runs in @t m@ and has access to an 'Evaluator' that runs in @m@.
-- The idea is that a computation that requires access to an evaluator may introduce new effects
-- even though the underlying evaluator does not have them.
--
-- For example reading of values (see 'readDynamicBuiltinM') runs in 'EvaluateT'
-- (because it needs access to an evaluator) and adds the 'ReflectT' effect on top of that
-- (see the docs of 'ReflectT' for what effects it consists of).
--
-- 'EvaluateT' is a monad transformer transfomer. I.e. it turns one monad transformer
-- into another one.
newtype EvaluateT t m a = EvaluateT
    { unEvaluateT :: ReaderT (Evaluator Term m) (t m) a
    } deriving
        ( Functor, Applicative, Monad, Alternative, MonadPlus
        , MonadReader (Evaluator Term m)
        , MonadError e
        )

-- | Run an 'EvaluateT' computation using the given 'Evaluator'.
runEvaluateT :: Evaluator Term m -> EvaluateT t m a -> t m a
runEvaluateT eval (EvaluateT a) = runReaderT a eval

-- | Wrap a computation binding an 'Evaluator' as a 'EvaluateT'.
withEvaluator :: (Evaluator Term m -> t m a) -> EvaluateT t m a
withEvaluator = EvaluateT . ReaderT

-- | 'thoist' for monad transformer transformers is what 'hoist' for monad transformers.
thoist :: Monad (t m) => (forall b. t m b -> s m b) -> EvaluateT t m a -> EvaluateT s m a
thoist f (EvaluateT a) = EvaluateT $ Morph.hoist f a

{- Note [Semantics of dynamic built-in types]
We only allow dynamic built-in types that

1. can be represented using static types in PLC. For example Haskell's 'Char' can be represented as
@integer 4@ in PLC. This restriction makes the dynamic built-in types machinery somewhat similar to
type aliases in Haskell (defined via the @type@ keyword). The reason for this restriction is that
storing values of arbitrary types of a host language in the AST of a target language is commonly far
from being trivial, hence we do not support this right now, but we plan to figure out a way to allow
such extensions to the AST
2. are of kind @*@. Dynamic built-in types that are not of kind @*@ can be encoded via recursive
instances. For example:

    instance KnownDynamicBuiltinType dyn => KnownDynamicBuiltinType [dyn] where
        ...

This is due to the fact that we use Haskell classes to assign semantics to dynamic built-in types and
since it's anyway impossible to assign a meaning to an open PLC type, because you'd have to somehow
interpret free variables, we're only interested in closed PLC types and those can be handled by
recursive instances as shown above.

Since type classes are globally coherent by design, we also have global coherence for dynamic built-in
types for free. Any dynamic built-in type means the same thing regardless of the blockchain it's
added to. It may prove to be restrictive, but it's a good property to start with, because less things
can silently stab you in the back.

An @KnownDynamicBuiltinType dyn@ instance provides

1. a way to encode @dyn@ as a PLC type ('getTypeEncoding')
2. a function that encodes values of type @dyn@ as PLC terms ('makeDynamicBuiltin')
3. a function that decodes PLC terms back to Haskell values ('readDynamicBuiltin')

The last two are ought to constitute an isomorphism (modulo 'Maybe').
-}

{- Note [Converting PLC values to Haskell values]
The first thought that comes to mind when you asked to convert a PLC value to the corresponding Haskell
value is "just match on the AST". This works nicely for simple things like 'Char's which we encode as
@integer@s, see the @KnownDynamicBuiltinType Char@ instance below.

But how to convert something more complicated like lists? A PLC list gets passed as argument to
a built-in after it gets evaluated to WHNF. We can't just match on the AST here, because after
the initial lambda it can be anything there: function applications, other built-ins, recursive data,
anything. "Well, just normalize it" -- not so fast: for one, we did not have a term normalization
procedure at the moment this note was written, for two, it's not something that can be easily done,
because you have to carefully handle uniques (we generate new terms during evaluation) and perform type
substitutions, because types must be preserved.

Besides, matching on the AST becomes really complicated: you have to ensure that a term does have
an expected semantics by looking at the term's syntax. Huge pattern matches followed by multiple
checks that variables have equal names in right places and have distinct names otherwise. Making a
mistake is absolutely trivial here. Of course, one could just omit checks and hope it'll work alright,
but eventually it'll break and debugging won't be fun at all.

So instead of dealing with syntax of terms, we deal with their semantics. Namely, we evaluate terms
using some evaluator (normally, the CEK machine). For the temporary lack of ability to put values of
arbitrary Haskell types into the Plutus Core AST, we convert PLC values to Haskell values and "emit"
the latter via a combination of 'unsafePerformIO' and 'IORef'. For example, we fold a PLC list with
a dynamic built-in name (called `emit`) that calls 'unsafePerformIO' over a Haskell function that
appends an element to the list stored in an 'IORef':

    plcListToHaskellList list =
        evaluateCek anEnvironment (foldList {dyn} {unit} (\(r : unit) -> emit) unitval list)

After evaluation finishes, we read a Haskell list from the 'IORef'
(which requires another 'unsafePerformIO') and return it.
-}

{- Note [Evaluators]
A dynamic built-in name can be applied to something that contains uninstantiated variables. There are
several possible ways to handle that:

1. each evaluator is required to perform substitutions to instantiate all variables in arguments to
built-ins. The drawback is that this can be inefficient in cases when there are many applications of
built-ins and arguments are of non-primitive types. Besides, substitution is tricky and is trivial to
screw up
2. we can break encapsulation and pass environments to the built-ins application machinery, so that it
knows how to instantiate variables. This would work for the strict CEK machine, but the lazy
CEK machine also has a heap and there can be other evaluators that have their internal state that
can't just be thrown away and it's impossible for the built-ins application machinery to handle states
of all possible evaluators beforehand
3. or we can just require to pass the current evaluator with its encapsulated state to functions that
evaluate built-in applications. The type of evaluators is this then:

    type Evaluator f = DynamicBuiltinNameMeanings -> f TyName Name () -> EvaluationResult

so @Evaluator Term@ receives a map with meanings of dynamic built-in names which extends the map the
evaluator already has (this is needed, because we add new dynamic built-in names during conversion of
PLC values to Haskell values, see Note [Converting PLC values to Haskell values]), a 'Term' to evaluate
and returns an 'EvaluationResult' (we may want to later add handling of errors here). Thus, whenever
we want to resume evaluation during computation of a dynamic built-in application, we just call the
received evaluator

(3) seems best, so it's what is implemented.
-}

-- | The monad in which we convert PLC terms to Haskell values.
-- Conversion can fail with
--
-- 1. 'EvaluationFailure' if at some point constants stop fitting into specified sizes.
-- 2. A textual error if a PLC term can't be converted to a Haskell value of a specified type.
newtype ReflectT m a = ReflectT
    { unReflectT :: ExceptT Text (InnerT EvaluationResult m) a
    } deriving
        ( Functor, Applicative, Monad
        , MonadError Text
        )
      deriving MonadTrans via ComposeT (ExceptT Text) (InnerT EvaluationResult)

-- Uses the 'Alternative' instance of 'EvaluationResult'.
instance Monad m => Alternative (ReflectT m) where
    empty = ReflectT . lift $ yield empty
    ReflectT (ExceptT (InnerT m)) <|> ReflectT (ExceptT (InnerT n)) =
        ReflectT . ExceptT . InnerT $ (<|>) <$> m <*> n

-- | Run a 'ReflectT' computation.
runReflectT :: ReflectT m a -> m (EvaluationResult (Either Text a))
runReflectT = unInnerT . runExceptT . unReflectT

-- | Map over the underlying representation of 'ReflectT'.
mapReflectT
    :: (ExceptT Text (InnerT EvaluationResult m) a -> ExceptT Text (InnerT EvaluationResult n) b)
    -> ReflectT m a
    -> ReflectT n b
mapReflectT f (ReflectT a) = ReflectT (f a)

-- | Map over the fully unwrapped underlying representation of a 'ReflectT' computation.
mapDeepReflectT
    :: (m (EvaluationResult (Either Text a)) -> n (EvaluationResult (Either Text b)))
    -> ReflectT m a
    -> ReflectT n b
mapDeepReflectT = mapReflectT . mapExceptT . mapInnerT

-- | Fully wrap a computation into 'ReflectT'.
makeReflectT :: m (EvaluationResult (Either Text a)) -> ReflectT m a
makeReflectT = ReflectT . ExceptT . InnerT

-- | Wrap a non-throwing computation into 'ReflectT'.
makeRightReflectT :: Monad m => m (EvaluationResult a) -> ReflectT m a
makeRightReflectT = ReflectT . lift . InnerT

-- See Note [Semantics of dynamic built-in types].
-- See Note [Converting PLC values to Haskell values].
-- Types and terms are supposed to be closed, hence no 'Quote'.
-- | Haskell types known to exist on the PLC side.
class KnownDynamicBuiltinType dyn where
    -- | The type representing @dyn@ used on the PLC side.
    toTypeEncoding :: proxy dyn -> Type TyName ()

    -- | Convert a Haskell value to the corresponding PLC value.
    -- 'Nothing' represents a conversion failure.
    makeDynamicBuiltin :: dyn -> Maybe (Term TyName Name ())

    -- See Note [Evaluators].
    -- | Convert a PLC value to the corresponding Haskell value using an explicit evaluator.
    readDynamicBuiltin :: Monad m => Evaluator Term m -> Term TyName Name () -> ReflectT m dyn

-- | Convert a PLC value to the corresponding Haskell value using the evaluator
-- from the current context.
readDynamicBuiltinM
    :: (Monad m, KnownDynamicBuiltinType a)
    => Term TyName Name () -> EvaluateT ReflectT m a
readDynamicBuiltinM term = withEvaluator $ \eval -> readDynamicBuiltin eval term

-- | The denotation of a term whose type is a bound variable.
-- I.e. the denotation of such a term is the term itself.
-- This is because we have parametricity in Haskell, so we can't inspect a value whose
-- type is a bound variable, so we never need to convert such a term from Plutus Core to Haskell
-- and back and instead can keep it intact.
newtype OpaqueTerm (text :: Symbol) (unique :: Nat) = OpaqueTerm
    { unOpaqueTerm :: Term TyName Name ()
    }

instance Pretty BuiltinStatic where
    pretty BuiltinStaticInt = "integer"
    pretty BuiltinStaticBS  = "bytestring"

instance Pretty (TypedBuiltinStatic a) where
    pretty = pretty . eraseTypedBuiltinStatic

instance Pretty (TypedBuiltin a) where
    pretty (TypedBuiltinStatic tbs) = parens $ pretty tbs
    -- TODO: do we want this entire thing to be 'PrettyBy' rather than 'Pretty'?
    -- This is just used in errors, so we probably do not care much.
    pretty dyn@TypedBuiltinDyn      = prettyPlcDef $ toTypeEncoding dyn

instance (PrettyDynamic a) => Pretty (TypedBuiltinValue a) where
    pretty (TypedBuiltinValue (TypedBuiltinStatic _) x)   = prettyDynamic x
    pretty (TypedBuiltinValue TypedBuiltinDyn          x) = prettyDynamic x

-- Encode '()' from Haskell as @all r. r -> r@ from PLC.
-- This is a very special instance, because it's used to define functions that are needed for
-- other instances, so we keep it here.
instance KnownDynamicBuiltinType () where
    toTypeEncoding _ = unit

    -- We need this matching, because otherwise Haskell expressions are thrown away rather than being
    -- evaluated and we use 'unsafePerformIO' in multiple places, so we want to compute the '()' just
    -- for side effects that the evaluation may cause.
    makeDynamicBuiltin () = pure unitval

    readDynamicBuiltin eval term = do
<<<<<<< HEAD
        let int1 = TyApp () (TyBuiltin () TyInteger) (TyInt () 4)
            asInt1 = Constant () . BuiltinInt () 1
        res <- makeRightReflectT . eval mempty . Apply () (TyInst () term int1) $ asInt1 1
        case res of
            Constant () (BuiltinInt () 1 1) -> pure ()
            _                               -> throwError "Not a builtin ()"
=======
        let int = TyBuiltin () TyInteger
            asInt = Constant () . BuiltinInt ()
        res <- eval mempty . Apply () (TyInst () term int) $ asInt 1
        pure $ lift res >>= \case
            Constant () (BuiltinInt () 1) -> pure ()
            _                             -> throwError "Not a builtin ()"
>>>>>>> 12472d4a

instance (KnownSymbol text, KnownNat uniq) =>
        KnownDynamicBuiltinType (OpaqueTerm text uniq) where
    toTypeEncoding _ =
        TyVar () . TyName $
            Name ()
                (Text.pack $ symbolVal @text Proxy)
                (Unique . fromIntegral $ natVal @uniq Proxy)

    makeDynamicBuiltin = pure . unOpaqueTerm

    readDynamicBuiltin eval = fmap OpaqueTerm . makeRightReflectT . eval mempty<|MERGE_RESOLUTION|>--- conflicted
+++ resolved
@@ -25,14 +25,9 @@
     , ReflectT (..)
     , KnownDynamicBuiltinType (..)
     , OpaqueTerm (..)
-<<<<<<< HEAD
     , thoist
-    , eraseTypedBuiltinSized
+    , eraseTypedBuiltinStatic
     , runEvaluateT
-=======
-    , eraseTypedBuiltinStatic
-    , runEvaluate
->>>>>>> 12472d4a
     , withEvaluator
     , runReflectT
     , mapReflectT
@@ -398,21 +393,12 @@
     makeDynamicBuiltin () = pure unitval
 
     readDynamicBuiltin eval term = do
-<<<<<<< HEAD
-        let int1 = TyApp () (TyBuiltin () TyInteger) (TyInt () 4)
-            asInt1 = Constant () . BuiltinInt () 1
-        res <- makeRightReflectT . eval mempty . Apply () (TyInst () term int1) $ asInt1 1
-        case res of
-            Constant () (BuiltinInt () 1 1) -> pure ()
-            _                               -> throwError "Not a builtin ()"
-=======
         let int = TyBuiltin () TyInteger
             asInt = Constant () . BuiltinInt ()
-        res <- eval mempty . Apply () (TyInst () term int) $ asInt 1
-        pure $ lift res >>= \case
+        res <- makeRightReflectT . eval mempty . Apply () (TyInst () term int) $ asInt 1
+        case res of
             Constant () (BuiltinInt () 1) -> pure ()
             _                             -> throwError "Not a builtin ()"
->>>>>>> 12472d4a
 
 instance (KnownSymbol text, KnownNat uniq) =>
         KnownDynamicBuiltinType (OpaqueTerm text uniq) where
