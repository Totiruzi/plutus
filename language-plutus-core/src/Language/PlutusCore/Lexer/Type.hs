--- conflicted
+++ resolved
@@ -1,14 +1,6 @@
-<<<<<<< HEAD
 {-# LANGUAGE DeriveAnyClass    #-}
 {-# LANGUAGE DeriveFunctor     #-}
 {-# LANGUAGE OverloadedStrings #-}
-=======
-{-# LANGUAGE DeriveAnyClass     #-}
-{-# LANGUAGE DeriveFunctor      #-}
-{-# LANGUAGE DeriveGeneric      #-}
-{-# LANGUAGE DeriveLift         #-}
-{-# LANGUAGE OverloadedStrings  #-}
->>>>>>> fb24418b
 
 module Language.PlutusCore.Lexer.Type ( BuiltinName (..)
                                       , Version (..)
@@ -23,11 +15,11 @@
 import qualified Data.Text                          as T
 import           Data.Text.Encoding                 (decodeUtf8)
 import           Data.Text.Prettyprint.Doc.Internal (Doc (Text))
+import           Language.Haskell.TH.Syntax         (Lift)
 import           Language.PlutusCore.Name
 import           Language.PlutusCore.PrettyCfg
 import           Numeric                            (showHex)
 import           PlutusPrelude
-import           Language.Haskell.TH.Syntax (Lift)
 
 -- | A builtin type
 data TypeBuiltin = TyByteString -- FIXME these should take integer/naturals
