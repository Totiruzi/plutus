--- conflicted
+++ resolved
@@ -72,14 +72,11 @@
     , TypeCheckM
     , BuiltinTable (..)
     , parseTypecheck
-<<<<<<< HEAD
     -- for testing
     , tyReduce
     , runTypeCheckM
-=======
     , typecheckPipeline
     , defaultTypecheckerGas
->>>>>>> b40fd1d2
     -- * Serialization
     , encodeProgram
     , decodeProgram
