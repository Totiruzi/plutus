--- conflicted
+++ resolved
@@ -1,10 +1,5 @@
-<<<<<<< HEAD
-{-# LANGUAGE QuasiQuotes #-}
-=======
+{-# LANGUAGE OverloadedStrings #-}
 {-# LANGUAGE QuasiQuotes       #-}
-{-# LANGUAGE TemplateHaskell   #-}
-{-# LANGUAGE OverloadedStrings #-}
->>>>>>> 5c9309a7
 
 module Quotation.Spec (tests) where
 
