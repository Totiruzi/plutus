{-# LANGUAGE OverloadedStrings #-}

module Main ( main
            ) where

import           Control.Monad
import           Control.Monad.Trans.Except (runExceptT)
import qualified Data.ByteString.Lazy       as BSL
import qualified Data.Text                  as T
import           Data.Text.Encoding         (encodeUtf8)
import           Evaluation.CkMachine
import           Evaluation.Constant.All
import           Generators
import           Hedgehog                   hiding (Var)
import           Language.PlutusCore
import           Language.PlutusCore.Pretty
import           PlutusPrelude
import           Pretty.Readable
import qualified Quotation.Spec             as Quotation
import           Test.Tasty
import           Test.Tasty.Golden
import           Test.Tasty.Hedgehog
import           Test.Tasty.HUnit

main :: IO ()
main = do
    plcFiles <- findByExtension [".plc"] "test/data"
    rwFiles <- findByExtension [".plc"] "test/scopes"
    typeFiles <- findByExtension [".plc"] "test/types"
    typeNormalizeFiles <- findByExtension [".plc"] "test/normalize-types"
    typeErrorFiles <- findByExtension [".plc"] "test/type-errors"
    defaultMain (allTests plcFiles rwFiles typeFiles typeNormalizeFiles typeErrorFiles)

compareName :: Name a -> Name a -> Bool
compareName = (==) `on` nameString

compareTyName :: TyName a -> TyName a -> Bool
compareTyName (TyName n) (TyName n') = compareName n n'

compareTerm :: Eq a => Term TyName Name a -> Term TyName Name a -> Bool
compareTerm (Var _ n) (Var _ n')                   = compareName n n'
compareTerm (TyAbs _ n k t) (TyAbs _ n' k' t')     = compareTyName n n' && k == k' && compareTerm t t'
compareTerm (LamAbs _ n ty t) (LamAbs _ n' ty' t') = compareName n n' && compareType ty ty' && compareTerm t t'
compareTerm (Apply _ t t'') (Apply _ t' t''')      = compareTerm t t' && compareTerm t'' t'''
compareTerm (Constant _ x) (Constant _ y)          = x == y
compareTerm (TyInst _ t ty) (TyInst _ t' ty')      = compareTerm t t' && compareType ty ty'
compareTerm (Unwrap _ t) (Unwrap _ t')             = compareTerm t t'
compareTerm (Wrap _ n ty t) (Wrap _ n' ty' t')     = compareTyName n n' && compareType ty ty' && compareTerm t t'
compareTerm (Error _ ty) (Error _ ty')             = compareType ty ty'
compareTerm _ _                                    = False

compareType :: Eq a => Type TyName a -> Type TyName a -> Bool
compareType (TyVar _ n) (TyVar _ n')                 = compareTyName n n'
compareType (TyFun _ t s) (TyFun _ t' s')            = compareType t t' && compareType s s'
compareType (TyFix _ n t) (TyFix _ n' t')            = compareTyName n n' && compareType t t'
compareType (TyForall _ n k t) (TyForall _ n' k' t') = compareTyName n n' && k == k' && compareType t t'
compareType (TyBuiltin _ x) (TyBuiltin _ y)          = x == y
compareType (TyLam _ n k t) (TyLam _ n' k' t')       = compareTyName n n' && k == k' && compareType t t'
compareType (TyApp _ t t') (TyApp _ t'' t''')        = compareType t t'' && compareType t' t'''
compareType (TyInt _ n) (TyInt _ n')                 = n == n'
compareType _ _                                      = False

compareProgram :: Eq a => Program TyName Name a -> Program TyName Name a -> Bool
compareProgram (Program _ v t) (Program _ v' t') = v == v' && compareTerm t t'

propCBOR :: Property
propCBOR = property $ do
    prog <- forAll genProgram
    let trip = readProgram . writeProgram
        compared = (==) <$> trip (void prog) <*> pure (void prog)
    Hedgehog.assert (fromRight False compared)

-- Generate a random 'Program', pretty-print it, and parse the pretty-printed
-- text, hopefully returning the same thing.
propParser :: Property
propParser = property $ do
    prog <- forAll genProgram
    let nullPosn = fmap (pure emptyPosn)
        reprint = BSL.fromStrict . encodeUtf8 . prettyPlcDefText
        proc = nullPosn <$> parse (reprint prog)
        compared = and (compareProgram (nullPosn prog) <$> proc)
    Hedgehog.assert compared

allTests :: [FilePath] -> [FilePath] -> [FilePath] -> [FilePath] -> [FilePath] -> TestTree
allTests plcFiles rwFiles typeFiles typeNormalizeFiles typeErrorFiles = testGroup "all tests"
    [ tests
    , testProperty "parser round-trip" propParser
    , testProperty "serialization round-trip" propCBOR
    , testsGolden plcFiles
    , testsRewrite rwFiles
    , testsType typeFiles
    , testsNormalizeType typeNormalizeFiles
    , testsType typeErrorFiles
    , test_PrettyReadable
    , test_constantApplication
    , test_evaluateCk
    , Quotation.tests
    ]

type TestFunction a = BSL.ByteString -> Either a T.Text

asIO :: PrettyPlc a => TestFunction a -> FilePath -> IO BSL.ByteString
asIO f = fmap (either errorgen (BSL.fromStrict . encodeUtf8) . f) . BSL.readFile

errorgen :: PrettyPlc a => a -> BSL.ByteString
errorgen = BSL.fromStrict . encodeUtf8 . prettyPlcDefText

asGolden :: PrettyPlc a => TestFunction a -> TestName -> TestTree
asGolden f file = goldenVsString file (file ++ ".golden") (asIO f file)

testsType :: [FilePath] -> TestTree
testsType = testGroup "golden type synthesis tests" . fmap (asGolden printType)

testsNormalizeType :: [FilePath] -> TestTree
testsNormalizeType = testGroup "golden type synthesis tests" . fmap (asGolden (printNormalizeType True))

testsGolden :: [FilePath] -> TestTree
testsGolden = testGroup "golden tests" . fmap (asGolden (format defPrettyConfigPlcClassic))

testsRewrite :: [FilePath] -> TestTree
testsRewrite = testGroup "golden rewrite tests" . fmap (asGolden (format debugPrettyConfigPlcClassic))

appAppLamLam :: MonadQuote m => m (Type TyNameWithKind ())
appAppLamLam = do
    x <- liftQuote (TyNameWithKind <$> freshTyName ((), Type ()) "x")
    y <- liftQuote (TyNameWithKind <$> freshTyName ((), Type ()) "y")
    pure $
        TyApp ()
            (TyApp ()
                 (TyLam () x (Type ()) (TyLam () y (Type ()) $ TyVar () y))
                 (TyBuiltin () TyInteger))
            (TyBuiltin () TyInteger)

testLam :: Either (TypeError ()) String
<<<<<<< HEAD
testLam = fmap prettyCfgString . runQuote . runExceptT $ runTypeCheckM 100 False $
=======
testLam = fmap (prettyStringBy defPrettyConfigPlcClassic) . runQuote . runExceptT $ runTypeCheckM 100 $
>>>>>>> acabef1e
    tyReduce =<< appAppLamLam

tests :: TestTree
tests = testCase "example programs" $ fold
    [ format cfg "(program 0.1.0 [(con addInteger) x y])" @?= Right "(program 0.1.0\n  [ [ (con addInteger) x ] y ]\n)"
    , format cfg "(program 0.1.0 doesn't)" @?= Right "(program 0.1.0\n  doesn't\n)"
    , format cfg "{- program " @?= Left (ParseError (LexErr "Error in nested comment at line 1, column 12"))
    , testLam @?= Right "(con integer)"
    ]
    where cfg = defPrettyConfigPlcClassic<|MERGE_RESOLUTION|>--- conflicted
+++ resolved
@@ -132,11 +132,7 @@
             (TyBuiltin () TyInteger)
 
 testLam :: Either (TypeError ()) String
-<<<<<<< HEAD
-testLam = fmap prettyCfgString . runQuote . runExceptT $ runTypeCheckM 100 False $
-=======
-testLam = fmap (prettyStringBy defPrettyConfigPlcClassic) . runQuote . runExceptT $ runTypeCheckM 100 $
->>>>>>> acabef1e
+testLam = fmap (prettyStringBy defPrettyConfigPlcClassic) . runQuote . runExceptT $ runTypeCheckM 100 False $
     tyReduce =<< appAppLamLam
 
 tests :: TestTree
