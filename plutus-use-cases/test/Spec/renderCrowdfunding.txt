==== Slot #0, Tx #0 ====
TxId:       af5e6d25b5ecb26185289a03d50786b7ac4425b21849143ed7e18bcd70dc4db8
Fee:        -
Mint:       Ada:      Lovelace:  1000000000
Signatures  -
Inputs:
  


Outputs:
  ---- Output 0 ----
  Destination:  PubKeyHash: d62e939c16a54d86493149d7d4291b0f766773d3... (Wallet 10)
  Value:
    Ada:      Lovelace:  100000000

  ---- Output 1 ----
  Destination:  PubKeyHash: 39f713d0a644253f04529421b9f51b9b08979d08... (Wallet 2)
  Value:
    Ada:      Lovelace:  100000000

  ---- Output 2 ----
  Destination:  PubKeyHash: bb3177fb6ea918a70fd7c2f180d5a49951e80a5a... (Wallet 7)
  Value:
    Ada:      Lovelace:  100000000

  ---- Output 3 ----
  Destination:  PubKeyHash: edd1c37372f752c97aec0882452facac17a4fdaf... (Wallet 4)
  Value:
    Ada:      Lovelace:  100000000

  ---- Output 4 ----
  Destination:  PubKeyHash: cce78f1f01cbbc3c0fb6f0b8e45d9fad929f30d0... (Wallet 6)
  Value:
    Ada:      Lovelace:  100000000

  ---- Output 5 ----
  Destination:  PubKeyHash: b2ecdd08b94ba9639dd8d287f48a0e00f76f8ac6... (Wallet 8)
  Value:
    Ada:      Lovelace:  100000000

  ---- Output 6 ----
  Destination:  PubKeyHash: 21fe31dfa154a261626bf854046fd2271b7bed4b... (Wallet 1)
  Value:
    Ada:      Lovelace:  100000000

  ---- Output 7 ----
  Destination:  PubKeyHash: 75d264df8f4b72686438783c8524673d2a5ae9ac... (Wallet 5)
  Value:
    Ada:      Lovelace:  100000000

  ---- Output 8 ----
  Destination:  PubKeyHash: dac073e0123bdea59dd9b3bda9cf6037f63aca82... (Wallet 3)
  Value:
    Ada:      Lovelace:  100000000

  ---- Output 9 ----
  Destination:  PubKeyHash: a681d6553fa906569b6293876e0a4bd30800fc41... (Wallet 9)
  Value:
    Ada:      Lovelace:  100000000


Balances Carried Forward:
  PubKeyHash: 21fe31dfa154a261626bf854046fd2271b7bed4b... (Wallet 1)
  Value:
    Ada:      Lovelace:  100000000

  PubKeyHash: 39f713d0a644253f04529421b9f51b9b08979d08... (Wallet 2)
  Value:
    Ada:      Lovelace:  100000000

  PubKeyHash: 75d264df8f4b72686438783c8524673d2a5ae9ac... (Wallet 5)
  Value:
    Ada:      Lovelace:  100000000

  PubKeyHash: a681d6553fa906569b6293876e0a4bd30800fc41... (Wallet 9)
  Value:
    Ada:      Lovelace:  100000000

  PubKeyHash: b2ecdd08b94ba9639dd8d287f48a0e00f76f8ac6... (Wallet 8)
  Value:
    Ada:      Lovelace:  100000000

  PubKeyHash: bb3177fb6ea918a70fd7c2f180d5a49951e80a5a... (Wallet 7)
  Value:
    Ada:      Lovelace:  100000000

  PubKeyHash: cce78f1f01cbbc3c0fb6f0b8e45d9fad929f30d0... (Wallet 6)
  Value:
    Ada:      Lovelace:  100000000

  PubKeyHash: d62e939c16a54d86493149d7d4291b0f766773d3... (Wallet 10)
  Value:
    Ada:      Lovelace:  100000000

  PubKeyHash: dac073e0123bdea59dd9b3bda9cf6037f63aca82... (Wallet 3)
  Value:
    Ada:      Lovelace:  100000000

  PubKeyHash: edd1c37372f752c97aec0882452facac17a4fdaf... (Wallet 4)
  Value:
    Ada:      Lovelace:  100000000

==== Slot #1, Tx #0 ====
<<<<<<< HEAD
TxId:       50d76a77f712713d9e47e1df19ff40344c04c3e3a5d09ede023b2e7d31ff4102
=======
TxId:       4b8fcb1ab562c0536a11c69b2c09e5791869588dada2d0106300521dcadade53
>>>>>>> 27f88ac7
Fee:        Ada:      Lovelace:  10
Mint:       -
Signatures  PubKey: 98a5e3a36e67aaba89888bf093de1ad963e77401...
<<<<<<< HEAD
              Signature: 58403e879be143557451a7d5997804d9e5acd094...
=======
              Signature: 584061d29cc3fd035b9947760d0a5c7a2dadd4d2...
>>>>>>> 27f88ac7
Inputs:
  ---- Input 0 ----
  Destination:  PubKeyHash: edd1c37372f752c97aec0882452facac17a4fdaf... (Wallet 4)
  Value:
    Ada:      Lovelace:  100000000
  Source:
    Tx:     af5e6d25b5ecb26185289a03d50786b7ac4425b21849143ed7e18bcd70dc4db8
    Output #3



Outputs:
  ---- Output 0 ----
  Destination:  PubKeyHash: edd1c37372f752c97aec0882452facac17a4fdaf... (Wallet 4)
  Value:
    Ada:      Lovelace:  99999965

  ---- Output 1 ----
<<<<<<< HEAD
  Destination:  Script: 8773e6b6e6c4272a6b1f4a982f28b9f90552bd15e221f95d0d63f1d28a18e9c9
=======
  Destination:  Script: 55aa9cddd1f504a892c55412984bbdcc854800af1ccd2ba7b5c188129a3fb9d8
>>>>>>> 27f88ac7
  Value:
    Ada:      Lovelace:  25


Balances Carried Forward:
  PubKeyHash: 21fe31dfa154a261626bf854046fd2271b7bed4b... (Wallet 1)
  Value:
    Ada:      Lovelace:  100000000

  PubKeyHash: 39f713d0a644253f04529421b9f51b9b08979d08... (Wallet 2)
  Value:
    Ada:      Lovelace:  100000000

  PubKeyHash: 75d264df8f4b72686438783c8524673d2a5ae9ac... (Wallet 5)
  Value:
    Ada:      Lovelace:  100000000

  PubKeyHash: a681d6553fa906569b6293876e0a4bd30800fc41... (Wallet 9)
  Value:
    Ada:      Lovelace:  100000000

  PubKeyHash: b2ecdd08b94ba9639dd8d287f48a0e00f76f8ac6... (Wallet 8)
  Value:
    Ada:      Lovelace:  100000000

  PubKeyHash: bb3177fb6ea918a70fd7c2f180d5a49951e80a5a... (Wallet 7)
  Value:
    Ada:      Lovelace:  100000000

  PubKeyHash: cce78f1f01cbbc3c0fb6f0b8e45d9fad929f30d0... (Wallet 6)
  Value:
    Ada:      Lovelace:  100000000

  PubKeyHash: d62e939c16a54d86493149d7d4291b0f766773d3... (Wallet 10)
  Value:
    Ada:      Lovelace:  100000000

  PubKeyHash: dac073e0123bdea59dd9b3bda9cf6037f63aca82... (Wallet 3)
  Value:
    Ada:      Lovelace:  100000000

  PubKeyHash: edd1c37372f752c97aec0882452facac17a4fdaf... (Wallet 4)
  Value:
    Ada:      Lovelace:  99999965

<<<<<<< HEAD
  Script: 8773e6b6e6c4272a6b1f4a982f28b9f90552bd15e221f95d0d63f1d28a18e9c9
=======
  Script: 55aa9cddd1f504a892c55412984bbdcc854800af1ccd2ba7b5c188129a3fb9d8
>>>>>>> 27f88ac7
  Value:
    Ada:      Lovelace:  25

==== Slot #1, Tx #1 ====
<<<<<<< HEAD
TxId:       274d6647fa6d9b8181316c8efa6c6810398dbf85cbb965b899b07cb3eb5e5e1f
=======
TxId:       bf0efed6747aa26a848021522729fd4c49ed78ed3b34aec64255e6c007b571d8
>>>>>>> 27f88ac7
Fee:        Ada:      Lovelace:  10
Mint:       -
Signatures  PubKey: fc51cd8e6218a1a38da47ed00230f0580816ed13...
<<<<<<< HEAD
              Signature: 58404fafa5fd4baf3057062a357368e9a92ea5c5...
=======
              Signature: 58407761236e14de2fa28d5804d04a9246932590...
>>>>>>> 27f88ac7
Inputs:
  ---- Input 0 ----
  Destination:  PubKeyHash: dac073e0123bdea59dd9b3bda9cf6037f63aca82... (Wallet 3)
  Value:
    Ada:      Lovelace:  100000000
  Source:
    Tx:     af5e6d25b5ecb26185289a03d50786b7ac4425b21849143ed7e18bcd70dc4db8
    Output #8



Outputs:
  ---- Output 0 ----
  Destination:  PubKeyHash: dac073e0123bdea59dd9b3bda9cf6037f63aca82... (Wallet 3)
  Value:
    Ada:      Lovelace:  99999890

  ---- Output 1 ----
<<<<<<< HEAD
  Destination:  Script: 8773e6b6e6c4272a6b1f4a982f28b9f90552bd15e221f95d0d63f1d28a18e9c9
=======
  Destination:  Script: 55aa9cddd1f504a892c55412984bbdcc854800af1ccd2ba7b5c188129a3fb9d8
>>>>>>> 27f88ac7
  Value:
    Ada:      Lovelace:  100


Balances Carried Forward:
  PubKeyHash: 21fe31dfa154a261626bf854046fd2271b7bed4b... (Wallet 1)
  Value:
    Ada:      Lovelace:  100000000

  PubKeyHash: 39f713d0a644253f04529421b9f51b9b08979d08... (Wallet 2)
  Value:
    Ada:      Lovelace:  100000000

  PubKeyHash: 75d264df8f4b72686438783c8524673d2a5ae9ac... (Wallet 5)
  Value:
    Ada:      Lovelace:  100000000

  PubKeyHash: a681d6553fa906569b6293876e0a4bd30800fc41... (Wallet 9)
  Value:
    Ada:      Lovelace:  100000000

  PubKeyHash: b2ecdd08b94ba9639dd8d287f48a0e00f76f8ac6... (Wallet 8)
  Value:
    Ada:      Lovelace:  100000000

  PubKeyHash: bb3177fb6ea918a70fd7c2f180d5a49951e80a5a... (Wallet 7)
  Value:
    Ada:      Lovelace:  100000000

  PubKeyHash: cce78f1f01cbbc3c0fb6f0b8e45d9fad929f30d0... (Wallet 6)
  Value:
    Ada:      Lovelace:  100000000

  PubKeyHash: d62e939c16a54d86493149d7d4291b0f766773d3... (Wallet 10)
  Value:
    Ada:      Lovelace:  100000000

  PubKeyHash: dac073e0123bdea59dd9b3bda9cf6037f63aca82... (Wallet 3)
  Value:
    Ada:      Lovelace:  99999890

  PubKeyHash: edd1c37372f752c97aec0882452facac17a4fdaf... (Wallet 4)
  Value:
    Ada:      Lovelace:  99999965

<<<<<<< HEAD
  Script: 8773e6b6e6c4272a6b1f4a982f28b9f90552bd15e221f95d0d63f1d28a18e9c9
=======
  Script: 55aa9cddd1f504a892c55412984bbdcc854800af1ccd2ba7b5c188129a3fb9d8
>>>>>>> 27f88ac7
  Value:
    Ada:      Lovelace:  125

==== Slot #1, Tx #2 ====
<<<<<<< HEAD
TxId:       2622567a81b3af2291619fdc4a5121a5c6f7ae9dd8094e4310901f45cc0b3930
=======
TxId:       7ba7c793bc10a4b72839b87714a2cabec2f3b71fad304fb06b54ff5ae7f1e8b8
>>>>>>> 27f88ac7
Fee:        Ada:      Lovelace:  10
Mint:       -
Signatures  PubKey: 3d4017c3e843895a92b70aa74d1b7ebc9c982ccf...
<<<<<<< HEAD
              Signature: 5840d4099af96dc9562dd967fe0749ad737c0403...
=======
              Signature: 5840b9ed0af0c069ef2c69b04e12b1d1732f1275...
>>>>>>> 27f88ac7
Inputs:
  ---- Input 0 ----
  Destination:  PubKeyHash: 39f713d0a644253f04529421b9f51b9b08979d08... (Wallet 2)
  Value:
    Ada:      Lovelace:  100000000
  Source:
    Tx:     af5e6d25b5ecb26185289a03d50786b7ac4425b21849143ed7e18bcd70dc4db8
    Output #1



Outputs:
  ---- Output 0 ----
  Destination:  PubKeyHash: 39f713d0a644253f04529421b9f51b9b08979d08... (Wallet 2)
  Value:
    Ada:      Lovelace:  99999890

  ---- Output 1 ----
<<<<<<< HEAD
  Destination:  Script: 8773e6b6e6c4272a6b1f4a982f28b9f90552bd15e221f95d0d63f1d28a18e9c9
=======
  Destination:  Script: 55aa9cddd1f504a892c55412984bbdcc854800af1ccd2ba7b5c188129a3fb9d8
>>>>>>> 27f88ac7
  Value:
    Ada:      Lovelace:  100


Balances Carried Forward:
  PubKeyHash: 21fe31dfa154a261626bf854046fd2271b7bed4b... (Wallet 1)
  Value:
    Ada:      Lovelace:  100000000

  PubKeyHash: 39f713d0a644253f04529421b9f51b9b08979d08... (Wallet 2)
  Value:
    Ada:      Lovelace:  99999890

  PubKeyHash: 75d264df8f4b72686438783c8524673d2a5ae9ac... (Wallet 5)
  Value:
    Ada:      Lovelace:  100000000

  PubKeyHash: a681d6553fa906569b6293876e0a4bd30800fc41... (Wallet 9)
  Value:
    Ada:      Lovelace:  100000000

  PubKeyHash: b2ecdd08b94ba9639dd8d287f48a0e00f76f8ac6... (Wallet 8)
  Value:
    Ada:      Lovelace:  100000000

  PubKeyHash: bb3177fb6ea918a70fd7c2f180d5a49951e80a5a... (Wallet 7)
  Value:
    Ada:      Lovelace:  100000000

  PubKeyHash: cce78f1f01cbbc3c0fb6f0b8e45d9fad929f30d0... (Wallet 6)
  Value:
    Ada:      Lovelace:  100000000

  PubKeyHash: d62e939c16a54d86493149d7d4291b0f766773d3... (Wallet 10)
  Value:
    Ada:      Lovelace:  100000000

  PubKeyHash: dac073e0123bdea59dd9b3bda9cf6037f63aca82... (Wallet 3)
  Value:
    Ada:      Lovelace:  99999890

  PubKeyHash: edd1c37372f752c97aec0882452facac17a4fdaf... (Wallet 4)
  Value:
    Ada:      Lovelace:  99999965

<<<<<<< HEAD
  Script: 8773e6b6e6c4272a6b1f4a982f28b9f90552bd15e221f95d0d63f1d28a18e9c9
=======
  Script: 55aa9cddd1f504a892c55412984bbdcc854800af1ccd2ba7b5c188129a3fb9d8
>>>>>>> 27f88ac7
  Value:
    Ada:      Lovelace:  225

==== Slot #2, Tx #0 ====
<<<<<<< HEAD
TxId:       af65de685e08f5e7083d308e5e579b563127a9aa27edfc94d14051081c6f072a
Fee:        Ada:      Lovelace:  26458
Forge:      -
Signatures  PubKey: d75a980182b10ab7d54bfed3c964073a0ee172f3...
              Signature: 5840b0d5bd4f0855f5020704ea90c6b396a5f810...
Inputs:
  ---- Input 0 ----
  Destination:  Script: 8773e6b6e6c4272a6b1f4a982f28b9f90552bd15e221f95d0d63f1d28a18e9c9
=======
TxId:       52637478ea54fa283fbde4f1e8eddb1f687e0ec02f3f22d2263f935d9b1a31d6
Fee:        Ada:      Lovelace:  26074
Mint:       -
Signatures  PubKey: d75a980182b10ab7d54bfed3c964073a0ee172f3...
              Signature: 5840d30d8473eb862466c017b90669bb9b4d64d3...
Inputs:
  ---- Input 0 ----
  Destination:  Script: 55aa9cddd1f504a892c55412984bbdcc854800af1ccd2ba7b5c188129a3fb9d8
>>>>>>> 27f88ac7
  Value:
    Ada:      Lovelace:  25
  Source:
<<<<<<< HEAD
    Tx:     2622567a81b3af2291619fdc4a5121a5c6f7ae9dd8094e4310901f45cc0b3930
    Output #1
    Script: 5920160100003320033320020020033320020020...

  ---- Input 1 ----
  Destination:  Script: 8773e6b6e6c4272a6b1f4a982f28b9f90552bd15e221f95d0d63f1d28a18e9c9
  Value:
    Ada:      Lovelace:  100
  Source:
    Tx:     274d6647fa6d9b8181316c8efa6c6810398dbf85cbb965b899b07cb3eb5e5e1f
    Output #1
    Script: 5920160100003320033320020020033320020020...

  ---- Input 2 ----
  Destination:  Script: 8773e6b6e6c4272a6b1f4a982f28b9f90552bd15e221f95d0d63f1d28a18e9c9
  Value:
    Ada:      Lovelace:  25
  Source:
    Tx:     50d76a77f712713d9e47e1df19ff40344c04c3e3a5d09ede023b2e7d31ff4102
    Output #1
    Script: 5920160100003320033320020020033320020020...

  ---- Input 3 ----
=======
    Tx:     4b8fcb1ab562c0536a11c69b2c09e5791869588dada2d0106300521dcadade53
    Output #1
    Script: 591f960100003320033320020020033320020020...

  ---- Input 1 ----
  Destination:  Script: 55aa9cddd1f504a892c55412984bbdcc854800af1ccd2ba7b5c188129a3fb9d8
  Value:
    Ada:      Lovelace:  100
  Source:
    Tx:     7ba7c793bc10a4b72839b87714a2cabec2f3b71fad304fb06b54ff5ae7f1e8b8
    Output #1
    Script: 591f960100003320033320020020033320020020...

  ---- Input 2 ----
>>>>>>> 27f88ac7
  Destination:  PubKeyHash: 21fe31dfa154a261626bf854046fd2271b7bed4b... (Wallet 1)
  Value:
    Ada:      Lovelace:  100000000
  Source:
    Tx:     af5e6d25b5ecb26185289a03d50786b7ac4425b21849143ed7e18bcd70dc4db8
    Output #6


  ---- Input 3 ----
  Destination:  Script: 55aa9cddd1f504a892c55412984bbdcc854800af1ccd2ba7b5c188129a3fb9d8
  Value:
    Ada:      Lovelace:  100
  Source:
    Tx:     bf0efed6747aa26a848021522729fd4c49ed78ed3b34aec64255e6c007b571d8
    Output #1
    Script: 591f960100003320033320020020033320020020...


Outputs:
  ---- Output 0 ----
  Destination:  PubKeyHash: 21fe31dfa154a261626bf854046fd2271b7bed4b... (Wallet 1)
  Value:
<<<<<<< HEAD
    Ada:      Lovelace:  99973767
=======
    Ada:      Lovelace:  99974151
>>>>>>> 27f88ac7


Balances Carried Forward:
  PubKeyHash: 21fe31dfa154a261626bf854046fd2271b7bed4b... (Wallet 1)
  Value:
<<<<<<< HEAD
    Ada:      Lovelace:  99973767
=======
    Ada:      Lovelace:  99974151
>>>>>>> 27f88ac7

  PubKeyHash: 39f713d0a644253f04529421b9f51b9b08979d08... (Wallet 2)
  Value:
    Ada:      Lovelace:  99999890

  PubKeyHash: 75d264df8f4b72686438783c8524673d2a5ae9ac... (Wallet 5)
  Value:
    Ada:      Lovelace:  100000000

  PubKeyHash: a681d6553fa906569b6293876e0a4bd30800fc41... (Wallet 9)
  Value:
    Ada:      Lovelace:  100000000

  PubKeyHash: b2ecdd08b94ba9639dd8d287f48a0e00f76f8ac6... (Wallet 8)
  Value:
    Ada:      Lovelace:  100000000

  PubKeyHash: bb3177fb6ea918a70fd7c2f180d5a49951e80a5a... (Wallet 7)
  Value:
    Ada:      Lovelace:  100000000

  PubKeyHash: cce78f1f01cbbc3c0fb6f0b8e45d9fad929f30d0... (Wallet 6)
  Value:
    Ada:      Lovelace:  100000000

  PubKeyHash: d62e939c16a54d86493149d7d4291b0f766773d3... (Wallet 10)
  Value:
    Ada:      Lovelace:  100000000

  PubKeyHash: dac073e0123bdea59dd9b3bda9cf6037f63aca82... (Wallet 3)
  Value:
    Ada:      Lovelace:  99999890

  PubKeyHash: edd1c37372f752c97aec0882452facac17a4fdaf... (Wallet 4)
  Value:
    Ada:      Lovelace:  99999965

<<<<<<< HEAD
  Script: 8773e6b6e6c4272a6b1f4a982f28b9f90552bd15e221f95d0d63f1d28a18e9c9
=======
  Script: 55aa9cddd1f504a892c55412984bbdcc854800af1ccd2ba7b5c188129a3fb9d8
>>>>>>> 27f88ac7
  Value:
    Ada:      Lovelace:  0<|MERGE_RESOLUTION|>--- conflicted
+++ resolved
@@ -101,19 +101,11 @@
     Ada:      Lovelace:  100000000
 
 ==== Slot #1, Tx #0 ====
-<<<<<<< HEAD
-TxId:       50d76a77f712713d9e47e1df19ff40344c04c3e3a5d09ede023b2e7d31ff4102
-=======
 TxId:       4b8fcb1ab562c0536a11c69b2c09e5791869588dada2d0106300521dcadade53
->>>>>>> 27f88ac7
 Fee:        Ada:      Lovelace:  10
 Mint:       -
 Signatures  PubKey: 98a5e3a36e67aaba89888bf093de1ad963e77401...
-<<<<<<< HEAD
-              Signature: 58403e879be143557451a7d5997804d9e5acd094...
-=======
               Signature: 584061d29cc3fd035b9947760d0a5c7a2dadd4d2...
->>>>>>> 27f88ac7
 Inputs:
   ---- Input 0 ----
   Destination:  PubKeyHash: edd1c37372f752c97aec0882452facac17a4fdaf... (Wallet 4)
@@ -132,11 +124,7 @@
     Ada:      Lovelace:  99999965
 
   ---- Output 1 ----
-<<<<<<< HEAD
-  Destination:  Script: 8773e6b6e6c4272a6b1f4a982f28b9f90552bd15e221f95d0d63f1d28a18e9c9
-=======
-  Destination:  Script: 55aa9cddd1f504a892c55412984bbdcc854800af1ccd2ba7b5c188129a3fb9d8
->>>>>>> 27f88ac7
+  Destination:  Script: 55aa9cddd1f504a892c55412984bbdcc854800af1ccd2ba7b5c188129a3fb9d8
   Value:
     Ada:      Lovelace:  25
 
@@ -182,28 +170,16 @@
   Value:
     Ada:      Lovelace:  99999965
 
-<<<<<<< HEAD
-  Script: 8773e6b6e6c4272a6b1f4a982f28b9f90552bd15e221f95d0d63f1d28a18e9c9
-=======
   Script: 55aa9cddd1f504a892c55412984bbdcc854800af1ccd2ba7b5c188129a3fb9d8
->>>>>>> 27f88ac7
   Value:
     Ada:      Lovelace:  25
 
 ==== Slot #1, Tx #1 ====
-<<<<<<< HEAD
-TxId:       274d6647fa6d9b8181316c8efa6c6810398dbf85cbb965b899b07cb3eb5e5e1f
-=======
 TxId:       bf0efed6747aa26a848021522729fd4c49ed78ed3b34aec64255e6c007b571d8
->>>>>>> 27f88ac7
 Fee:        Ada:      Lovelace:  10
 Mint:       -
 Signatures  PubKey: fc51cd8e6218a1a38da47ed00230f0580816ed13...
-<<<<<<< HEAD
-              Signature: 58404fafa5fd4baf3057062a357368e9a92ea5c5...
-=======
               Signature: 58407761236e14de2fa28d5804d04a9246932590...
->>>>>>> 27f88ac7
 Inputs:
   ---- Input 0 ----
   Destination:  PubKeyHash: dac073e0123bdea59dd9b3bda9cf6037f63aca82... (Wallet 3)
@@ -222,11 +198,7 @@
     Ada:      Lovelace:  99999890
 
   ---- Output 1 ----
-<<<<<<< HEAD
-  Destination:  Script: 8773e6b6e6c4272a6b1f4a982f28b9f90552bd15e221f95d0d63f1d28a18e9c9
-=======
-  Destination:  Script: 55aa9cddd1f504a892c55412984bbdcc854800af1ccd2ba7b5c188129a3fb9d8
->>>>>>> 27f88ac7
+  Destination:  Script: 55aa9cddd1f504a892c55412984bbdcc854800af1ccd2ba7b5c188129a3fb9d8
   Value:
     Ada:      Lovelace:  100
 
@@ -272,28 +244,16 @@
   Value:
     Ada:      Lovelace:  99999965
 
-<<<<<<< HEAD
-  Script: 8773e6b6e6c4272a6b1f4a982f28b9f90552bd15e221f95d0d63f1d28a18e9c9
-=======
   Script: 55aa9cddd1f504a892c55412984bbdcc854800af1ccd2ba7b5c188129a3fb9d8
->>>>>>> 27f88ac7
   Value:
     Ada:      Lovelace:  125
 
 ==== Slot #1, Tx #2 ====
-<<<<<<< HEAD
-TxId:       2622567a81b3af2291619fdc4a5121a5c6f7ae9dd8094e4310901f45cc0b3930
-=======
 TxId:       7ba7c793bc10a4b72839b87714a2cabec2f3b71fad304fb06b54ff5ae7f1e8b8
->>>>>>> 27f88ac7
 Fee:        Ada:      Lovelace:  10
 Mint:       -
 Signatures  PubKey: 3d4017c3e843895a92b70aa74d1b7ebc9c982ccf...
-<<<<<<< HEAD
-              Signature: 5840d4099af96dc9562dd967fe0749ad737c0403...
-=======
               Signature: 5840b9ed0af0c069ef2c69b04e12b1d1732f1275...
->>>>>>> 27f88ac7
 Inputs:
   ---- Input 0 ----
   Destination:  PubKeyHash: 39f713d0a644253f04529421b9f51b9b08979d08... (Wallet 2)
@@ -312,11 +272,7 @@
     Ada:      Lovelace:  99999890
 
   ---- Output 1 ----
-<<<<<<< HEAD
-  Destination:  Script: 8773e6b6e6c4272a6b1f4a982f28b9f90552bd15e221f95d0d63f1d28a18e9c9
-=======
-  Destination:  Script: 55aa9cddd1f504a892c55412984bbdcc854800af1ccd2ba7b5c188129a3fb9d8
->>>>>>> 27f88ac7
+  Destination:  Script: 55aa9cddd1f504a892c55412984bbdcc854800af1ccd2ba7b5c188129a3fb9d8
   Value:
     Ada:      Lovelace:  100
 
@@ -362,25 +318,11 @@
   Value:
     Ada:      Lovelace:  99999965
 
-<<<<<<< HEAD
-  Script: 8773e6b6e6c4272a6b1f4a982f28b9f90552bd15e221f95d0d63f1d28a18e9c9
-=======
   Script: 55aa9cddd1f504a892c55412984bbdcc854800af1ccd2ba7b5c188129a3fb9d8
->>>>>>> 27f88ac7
   Value:
     Ada:      Lovelace:  225
 
 ==== Slot #2, Tx #0 ====
-<<<<<<< HEAD
-TxId:       af65de685e08f5e7083d308e5e579b563127a9aa27edfc94d14051081c6f072a
-Fee:        Ada:      Lovelace:  26458
-Forge:      -
-Signatures  PubKey: d75a980182b10ab7d54bfed3c964073a0ee172f3...
-              Signature: 5840b0d5bd4f0855f5020704ea90c6b396a5f810...
-Inputs:
-  ---- Input 0 ----
-  Destination:  Script: 8773e6b6e6c4272a6b1f4a982f28b9f90552bd15e221f95d0d63f1d28a18e9c9
-=======
 TxId:       52637478ea54fa283fbde4f1e8eddb1f687e0ec02f3f22d2263f935d9b1a31d6
 Fee:        Ada:      Lovelace:  26074
 Mint:       -
@@ -389,35 +331,9 @@
 Inputs:
   ---- Input 0 ----
   Destination:  Script: 55aa9cddd1f504a892c55412984bbdcc854800af1ccd2ba7b5c188129a3fb9d8
->>>>>>> 27f88ac7
   Value:
     Ada:      Lovelace:  25
   Source:
-<<<<<<< HEAD
-    Tx:     2622567a81b3af2291619fdc4a5121a5c6f7ae9dd8094e4310901f45cc0b3930
-    Output #1
-    Script: 5920160100003320033320020020033320020020...
-
-  ---- Input 1 ----
-  Destination:  Script: 8773e6b6e6c4272a6b1f4a982f28b9f90552bd15e221f95d0d63f1d28a18e9c9
-  Value:
-    Ada:      Lovelace:  100
-  Source:
-    Tx:     274d6647fa6d9b8181316c8efa6c6810398dbf85cbb965b899b07cb3eb5e5e1f
-    Output #1
-    Script: 5920160100003320033320020020033320020020...
-
-  ---- Input 2 ----
-  Destination:  Script: 8773e6b6e6c4272a6b1f4a982f28b9f90552bd15e221f95d0d63f1d28a18e9c9
-  Value:
-    Ada:      Lovelace:  25
-  Source:
-    Tx:     50d76a77f712713d9e47e1df19ff40344c04c3e3a5d09ede023b2e7d31ff4102
-    Output #1
-    Script: 5920160100003320033320020020033320020020...
-
-  ---- Input 3 ----
-=======
     Tx:     4b8fcb1ab562c0536a11c69b2c09e5791869588dada2d0106300521dcadade53
     Output #1
     Script: 591f960100003320033320020020033320020020...
@@ -432,7 +348,6 @@
     Script: 591f960100003320033320020020033320020020...
 
   ---- Input 2 ----
->>>>>>> 27f88ac7
   Destination:  PubKeyHash: 21fe31dfa154a261626bf854046fd2271b7bed4b... (Wallet 1)
   Value:
     Ada:      Lovelace:  100000000
@@ -455,21 +370,13 @@
   ---- Output 0 ----
   Destination:  PubKeyHash: 21fe31dfa154a261626bf854046fd2271b7bed4b... (Wallet 1)
   Value:
-<<<<<<< HEAD
-    Ada:      Lovelace:  99973767
-=======
     Ada:      Lovelace:  99974151
->>>>>>> 27f88ac7
 
 
 Balances Carried Forward:
   PubKeyHash: 21fe31dfa154a261626bf854046fd2271b7bed4b... (Wallet 1)
   Value:
-<<<<<<< HEAD
-    Ada:      Lovelace:  99973767
-=======
     Ada:      Lovelace:  99974151
->>>>>>> 27f88ac7
 
   PubKeyHash: 39f713d0a644253f04529421b9f51b9b08979d08... (Wallet 2)
   Value:
@@ -507,10 +414,6 @@
   Value:
     Ada:      Lovelace:  99999965
 
-<<<<<<< HEAD
-  Script: 8773e6b6e6c4272a6b1f4a982f28b9f90552bd15e221f95d0d63f1d28a18e9c9
-=======
   Script: 55aa9cddd1f504a892c55412984bbdcc854800af1ccd2ba7b5c188129a3fb9d8
->>>>>>> 27f88ac7
   Value:
     Ada:      Lovelace:  0