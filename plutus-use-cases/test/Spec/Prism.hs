<<<<<<< HEAD
{-# LANGUAGE DataKinds                  #-}
{-# LANGUAGE FlexibleContexts           #-}
{-# LANGUAGE GeneralizedNewtypeDeriving #-}
{-# LANGUAGE LambdaCase                 #-}
{-# LANGUAGE OverloadedStrings          #-}
{-# LANGUAGE TypeApplications           #-}
{-# LANGUAGE TypeFamilies               #-}
{-# LANGUAGE UndecidableInstances       #-}
module Spec.Prism (tests, prop_Prism) where

import           Control.Arrow                                             (first, second)
import           Control.Monad
import           Control.Monad.Freer.Error
import           Data.Foldable                                             (traverse_)
import           Language.Plutus.Contract.Test                             hiding (not)
import           Language.Plutus.Contract.Test.StateModel
import           Language.PlutusTx.Lattice
=======
{-# LANGUAGE DataKinds         #-}
{-# LANGUAGE LambdaCase        #-}
{-# LANGUAGE OverloadedStrings #-}
{-# LANGUAGE TypeApplications  #-}
module Spec.Prism(tests, prismTrace) where

import           Control.Monad                                             (void)
import           Language.Plutus.Contract.Test
>>>>>>> c7b5932d
import qualified Ledger.Ada                                                as Ada
import           Ledger.Crypto                                             (pubKeyHash)
import           Ledger.Value                                              (TokenName)

import           Test.QuickCheck
import           Test.QuickCheck.Monadic
import           Test.Tasty

import           Language.PlutusTx.Coordination.Contracts.Prism            hiding (credentialManager, mirror)
import qualified Language.PlutusTx.Coordination.Contracts.Prism.Credential as Credential
import           Language.PlutusTx.Coordination.Contracts.Prism.STO        (STOData (..))
import qualified Language.PlutusTx.Coordination.Contracts.Prism.STO        as STO
<<<<<<< HEAD
import           Language.PlutusTx.Monoid                                  (inv)
=======
import qualified Plutus.Trace.Emulator                                     as Trace
>>>>>>> c7b5932d

user, credentialManager, mirror, issuer :: Wallet
user = Wallet 1
mirror = Wallet 2
credentialManager = Wallet 3
issuer = Wallet 4

kyc :: TokenName
kyc = "KYC"

sto :: TokenName
sto = "STO token"

numTokens :: Integer
numTokens = 1000

credential :: Credential
credential =
    Credential
        { credName = kyc
        , credAuthority = CredentialAuthority (pubKeyHash $ walletPubKey mirror)
        }

stoSubscriber :: STOSubscriber
stoSubscriber =
    STOSubscriber
        { wCredential = credential
        , wSTOIssuer = pubKeyHash $ walletPubKey issuer
        , wSTOTokenName = sto
        , wSTOAmount = numTokens
        }

stoData :: STOData
stoData =
    STOData
        { stoIssuer = pubKeyHash $ walletPubKey issuer
        , stoTokenName = sto
        , stoCredentialToken = Credential.token credential
        }

tests :: TestTree
tests = testGroup "PRISM"
    [ checkPredicate "withdraw"
        (assertDone contract (Trace.walletInstanceTag user) (const True) ""
        .&&. walletFundsChange issuer (Ada.lovelaceValueOf numTokens)
        .&&. walletFundsChange user (Ada.lovelaceValueOf (negate numTokens) <> STO.coins stoData numTokens)
        )
        prismTrace
    ]

-- | 'mirror' issues a KYC token to 'user', who then uses it in an STO transaction
prismTrace :: Trace.EmulatorTrace ()
prismTrace = do
    uhandle <- Trace.activateContractWallet user contract
    mhandle <- Trace.activateContractWallet mirror contract
    chandle <- Trace.activateContractWallet credentialManager contract

    Trace.callEndpoint @"role" uhandle UnlockSTO
    Trace.callEndpoint @"role" mhandle Mirror
    Trace.callEndpoint @"role" chandle CredMan
    _ <- Trace.waitNSlots 2

<<<<<<< HEAD
        )
    ]
    where
        handleAll = traverse_ handleBlockchainEvents [user, mirror, credentialManager, issuer]

-- * QuickCheck model

data PrismModel = PrismModel
    { isIssued :: IssueState
    , stoState :: STOState
    , balance  :: Integer }
    deriving (Show)

data STOState = STOReady | STOPending | STODone
    deriving (Eq, Ord, Show)

data IssueState = NoIssue | Revoked | Issued | Broken
    deriving (Eq, Ord, Show)

doIssue :: IssueState -> IssueState
doIssue Broken  = Broken
doIssue NoIssue = Issued
doIssue Revoked = Issued
doIssue Issued  = Broken

doRevoke :: IssueState -> IssueState
doRevoke Broken  = Broken
doRevoke NoIssue = NoIssue
doRevoke Revoked = Revoked
doRevoke Issued  = Revoked

canSTO :: PrismModel -> Bool
canSTO s = isIssued s == Issued

instance StateModel PrismModel where

    data Action PrismModel = Delay | Issue | Revoke | Call | Present
        deriving (Show)

    data Ret PrismModel = RetOk | RetFail (TraceError PrismError)
        deriving (Show)

    type ActionMonad PrismModel = ContractTrace PrismSchema PrismError ()

    arbitraryAction _ = oneof $
        [ pure Delay
        , pure Revoke
        , pure Issue
        , pure Call
        , pure Present ]

    initialState = PrismModel { isIssued = NoIssue, stoState = STOReady, balance = 0 }

    precondition s Issue = isIssued s /= Issued -- Multiple Issue (without Revoke) breaks the contract
    precondition _ _     = True

    nextState s Revoke  _          = s { isIssued = doRevoke $ isIssued s }
    nextState s Issue   _          = s { isIssued = doIssue  $ isIssued s }
    nextState s Call    _
        | stoState s == STOReady   = s { stoState = STOPending }
    nextState s Present _
        | stoState s == STOPending = s { stoState = STOReady, balance = balance s + if canSTO s then 1 else 0 }
    nextState s _       _          = s

                                 -- v Wait a generous amount of blocks between calls
    perform cmd _env = handle $ (>> delay 5) $ case cmd of
        Delay   -> return ()
        Issue   -> callEndpoint @"issue"              mirror CredentialOwnerReference{coTokenName=kyc, coOwner=user}
        Revoke  -> callEndpoint @"revoke"             mirror CredentialOwnerReference{coTokenName=kyc, coOwner=user}
        Call    -> callEndpoint @"sto"                user stoSubscriber
        Present -> callEndpoint @"credential manager" user (walletInstanceId credentialManager)
        where
            handle m = catchError (RetOk <$ m) (return . RetFail)

    shrinkAction _ Delay = []
    shrinkAction _ _     = [Delay]

    monitoring (_, s) _ _ _ = counterexample (show s)

delay :: Int -> ActionMonad PrismModel ()
delay n = do
  replicateM_ n $ do
    mapM_ handleBlockchainEvents [user, mirror, credentialManager, issuer]
    addBlocks 1
  return ()

finalPredicate :: PrismModel -> TracePredicate PrismSchema (TraceError PrismError) ()
finalPredicate s = walletFundsChange issuer ada /\
                   walletFundsChange user (inv ada <> coin) /\
                   walletFundsChange mirror mempty /\
                   walletFundsChange credentialManager mempty /\
                   logs
    where
        n    = numTokens * balance s
        ada  = Ada.lovelaceValueOf n
        coin = STO.coins stoData n
        logs | Broken <- isIssued s = top -- emulatorLog (const False) "the log"
             | otherwise            = top

prop_Prism :: Script PrismModel -> Property
prop_Prism script = propRunScript finalPredicate contract before script after
    where
        before = run $ do
            callEndpoint @"role" user UnlockSTO
            callEndpoint @"role" mirror Mirror
            callEndpoint @"role" credentialManager CredMan
            delay 5
        after _ = return ()
=======
    -- issue a KYC credential to a user
    Trace.callEndpoint @"issue" mhandle CredentialOwnerReference{coTokenName=kyc, coOwner=user}
    _ <- Trace.waitNSlots 2

    -- participate in STO presenting the token
    Trace.callEndpoint @"sto" uhandle stoSubscriber
    _ <- Trace.waitNSlots 2 -- needed?
    Trace.callEndpoint @"credential manager" uhandle (Trace.chInstanceId chandle)
    void $ Trace.waitNSlots 2
>>>>>>> c7b5932d
<|MERGE_RESOLUTION|>--- conflicted
+++ resolved
@@ -1,4 +1,3 @@
-<<<<<<< HEAD
 {-# LANGUAGE DataKinds                  #-}
 {-# LANGUAGE FlexibleContexts           #-}
 {-# LANGUAGE GeneralizedNewtypeDeriving #-}
@@ -7,7 +6,7 @@
 {-# LANGUAGE TypeApplications           #-}
 {-# LANGUAGE TypeFamilies               #-}
 {-# LANGUAGE UndecidableInstances       #-}
-module Spec.Prism (tests, prop_Prism) where
+module Spec.Prism (tests, prismTrace, prop_Prism) where
 
 import           Control.Arrow                                             (first, second)
 import           Control.Monad
@@ -16,16 +15,6 @@
 import           Language.Plutus.Contract.Test                             hiding (not)
 import           Language.Plutus.Contract.Test.StateModel
 import           Language.PlutusTx.Lattice
-=======
-{-# LANGUAGE DataKinds         #-}
-{-# LANGUAGE LambdaCase        #-}
-{-# LANGUAGE OverloadedStrings #-}
-{-# LANGUAGE TypeApplications  #-}
-module Spec.Prism(tests, prismTrace) where
-
-import           Control.Monad                                             (void)
-import           Language.Plutus.Contract.Test
->>>>>>> c7b5932d
 import qualified Ledger.Ada                                                as Ada
 import           Ledger.Crypto                                             (pubKeyHash)
 import           Ledger.Value                                              (TokenName)
@@ -38,11 +27,8 @@
 import qualified Language.PlutusTx.Coordination.Contracts.Prism.Credential as Credential
 import           Language.PlutusTx.Coordination.Contracts.Prism.STO        (STOData (..))
 import qualified Language.PlutusTx.Coordination.Contracts.Prism.STO        as STO
-<<<<<<< HEAD
 import           Language.PlutusTx.Monoid                                  (inv)
-=======
 import qualified Plutus.Trace.Emulator                                     as Trace
->>>>>>> c7b5932d
 
 user, credentialManager, mirror, issuer :: Wallet
 user = Wallet 1
@@ -105,11 +91,15 @@
     Trace.callEndpoint @"role" chandle CredMan
     _ <- Trace.waitNSlots 2
 
-<<<<<<< HEAD
-        )
-    ]
-    where
-        handleAll = traverse_ handleBlockchainEvents [user, mirror, credentialManager, issuer]
+    -- issue a KYC credential to a user
+    Trace.callEndpoint @"issue" mhandle CredentialOwnerReference{coTokenName=kyc, coOwner=user}
+    _ <- Trace.waitNSlots 2
+
+    -- participate in STO presenting the token
+    Trace.callEndpoint @"sto" uhandle stoSubscriber
+    _ <- Trace.waitNSlots 2 -- needed?
+    Trace.callEndpoint @"credential manager" uhandle (Trace.chInstanceId chandle)
+    void $ Trace.waitNSlots 2
 
 -- * QuickCheck model
 
@@ -214,14 +204,3 @@
             callEndpoint @"role" credentialManager CredMan
             delay 5
         after _ = return ()
-=======
-    -- issue a KYC credential to a user
-    Trace.callEndpoint @"issue" mhandle CredentialOwnerReference{coTokenName=kyc, coOwner=user}
-    _ <- Trace.waitNSlots 2
-
-    -- participate in STO presenting the token
-    Trace.callEndpoint @"sto" uhandle stoSubscriber
-    _ <- Trace.waitNSlots 2 -- needed?
-    Trace.callEndpoint @"credential manager" uhandle (Trace.chInstanceId chandle)
-    void $ Trace.waitNSlots 2
->>>>>>> c7b5932d
