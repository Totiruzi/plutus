==== Slot #0, Tx #0 ====
TxId:       af5e6d25b5ecb26185289a03d50786b7ac4425b21849143ed7e18bcd70dc4db8
Fee:        -
Mint:       Ada:      Lovelace:  1000000000
Signatures  -
Inputs:
  


Outputs:
  ---- Output 0 ----
  Destination:  PubKeyHash: d62e939c16a54d86493149d7d4291b0f766773d3... (Wallet 10)
  Value:
    Ada:      Lovelace:  100000000

  ---- Output 1 ----
  Destination:  PubKeyHash: 39f713d0a644253f04529421b9f51b9b08979d08... (Wallet 2)
  Value:
    Ada:      Lovelace:  100000000

  ---- Output 2 ----
  Destination:  PubKeyHash: bb3177fb6ea918a70fd7c2f180d5a49951e80a5a... (Wallet 7)
  Value:
    Ada:      Lovelace:  100000000

  ---- Output 3 ----
  Destination:  PubKeyHash: edd1c37372f752c97aec0882452facac17a4fdaf... (Wallet 4)
  Value:
    Ada:      Lovelace:  100000000

  ---- Output 4 ----
  Destination:  PubKeyHash: cce78f1f01cbbc3c0fb6f0b8e45d9fad929f30d0... (Wallet 6)
  Value:
    Ada:      Lovelace:  100000000

  ---- Output 5 ----
  Destination:  PubKeyHash: b2ecdd08b94ba9639dd8d287f48a0e00f76f8ac6... (Wallet 8)
  Value:
    Ada:      Lovelace:  100000000

  ---- Output 6 ----
  Destination:  PubKeyHash: 21fe31dfa154a261626bf854046fd2271b7bed4b... (Wallet 1)
  Value:
    Ada:      Lovelace:  100000000

  ---- Output 7 ----
  Destination:  PubKeyHash: 75d264df8f4b72686438783c8524673d2a5ae9ac... (Wallet 5)
  Value:
    Ada:      Lovelace:  100000000

  ---- Output 8 ----
  Destination:  PubKeyHash: dac073e0123bdea59dd9b3bda9cf6037f63aca82... (Wallet 3)
  Value:
    Ada:      Lovelace:  100000000

  ---- Output 9 ----
  Destination:  PubKeyHash: a681d6553fa906569b6293876e0a4bd30800fc41... (Wallet 9)
  Value:
    Ada:      Lovelace:  100000000


Balances Carried Forward:
  PubKeyHash: 21fe31dfa154a261626bf854046fd2271b7bed4b... (Wallet 1)
  Value:
    Ada:      Lovelace:  100000000

  PubKeyHash: 39f713d0a644253f04529421b9f51b9b08979d08... (Wallet 2)
  Value:
    Ada:      Lovelace:  100000000

  PubKeyHash: 75d264df8f4b72686438783c8524673d2a5ae9ac... (Wallet 5)
  Value:
    Ada:      Lovelace:  100000000

  PubKeyHash: a681d6553fa906569b6293876e0a4bd30800fc41... (Wallet 9)
  Value:
    Ada:      Lovelace:  100000000

  PubKeyHash: b2ecdd08b94ba9639dd8d287f48a0e00f76f8ac6... (Wallet 8)
  Value:
    Ada:      Lovelace:  100000000

  PubKeyHash: bb3177fb6ea918a70fd7c2f180d5a49951e80a5a... (Wallet 7)
  Value:
    Ada:      Lovelace:  100000000

  PubKeyHash: cce78f1f01cbbc3c0fb6f0b8e45d9fad929f30d0... (Wallet 6)
  Value:
    Ada:      Lovelace:  100000000

  PubKeyHash: d62e939c16a54d86493149d7d4291b0f766773d3... (Wallet 10)
  Value:
    Ada:      Lovelace:  100000000

  PubKeyHash: dac073e0123bdea59dd9b3bda9cf6037f63aca82... (Wallet 3)
  Value:
    Ada:      Lovelace:  100000000

  PubKeyHash: edd1c37372f752c97aec0882452facac17a4fdaf... (Wallet 4)
  Value:
    Ada:      Lovelace:  100000000

==== Slot #1, Tx #0 ====
<<<<<<< HEAD
TxId:       4904c1cafc930623e56ca977b2d12883bd772635022994dcfa6e84f9d4281e03
=======
TxId:       657fd71d36508feb2bc6747345bab6ee57353170df7053c14e521c1f40ff7434
>>>>>>> 27f88ac7
Fee:        Ada:      Lovelace:  10
Mint:       -
Signatures  PubKey: 3d4017c3e843895a92b70aa74d1b7ebc9c982ccf...
<<<<<<< HEAD
              Signature: 584051439f87b98498779e42c7f70ea8b7135cfe...
=======
              Signature: 584046b82b49630d176d7e531297c289f0142489...
>>>>>>> 27f88ac7
Inputs:
  ---- Input 0 ----
  Destination:  PubKeyHash: 39f713d0a644253f04529421b9f51b9b08979d08... (Wallet 2)
  Value:
    Ada:      Lovelace:  100000000
  Source:
    Tx:     af5e6d25b5ecb26185289a03d50786b7ac4425b21849143ed7e18bcd70dc4db8
    Output #1



Outputs:
  ---- Output 0 ----
  Destination:  PubKeyHash: 39f713d0a644253f04529421b9f51b9b08979d08... (Wallet 2)
  Value:
    Ada:      Lovelace:  99999930

  ---- Output 1 ----
<<<<<<< HEAD
  Destination:  Script: 676bebf0fc2dc7f268df9950d2c678fa3a33f4bd04a964591b9ebeddca2fa30f
=======
  Destination:  Script: 4aeb9f2ed74af64cf0f1d0bb0afaf6cd20dcd88c36611c5ef09803444a2e0214
>>>>>>> 27f88ac7
  Value:
    Ada:      Lovelace:  60


Balances Carried Forward:
  PubKeyHash: 21fe31dfa154a261626bf854046fd2271b7bed4b... (Wallet 1)
  Value:
    Ada:      Lovelace:  100000000

  PubKeyHash: 39f713d0a644253f04529421b9f51b9b08979d08... (Wallet 2)
  Value:
    Ada:      Lovelace:  99999930

  PubKeyHash: 75d264df8f4b72686438783c8524673d2a5ae9ac... (Wallet 5)
  Value:
    Ada:      Lovelace:  100000000

  PubKeyHash: a681d6553fa906569b6293876e0a4bd30800fc41... (Wallet 9)
  Value:
    Ada:      Lovelace:  100000000

  PubKeyHash: b2ecdd08b94ba9639dd8d287f48a0e00f76f8ac6... (Wallet 8)
  Value:
    Ada:      Lovelace:  100000000

  PubKeyHash: bb3177fb6ea918a70fd7c2f180d5a49951e80a5a... (Wallet 7)
  Value:
    Ada:      Lovelace:  100000000

  PubKeyHash: cce78f1f01cbbc3c0fb6f0b8e45d9fad929f30d0... (Wallet 6)
  Value:
    Ada:      Lovelace:  100000000

  PubKeyHash: d62e939c16a54d86493149d7d4291b0f766773d3... (Wallet 10)
  Value:
    Ada:      Lovelace:  100000000

  PubKeyHash: dac073e0123bdea59dd9b3bda9cf6037f63aca82... (Wallet 3)
  Value:
    Ada:      Lovelace:  100000000

  PubKeyHash: edd1c37372f752c97aec0882452facac17a4fdaf... (Wallet 4)
  Value:
    Ada:      Lovelace:  100000000

<<<<<<< HEAD
  Script: 676bebf0fc2dc7f268df9950d2c678fa3a33f4bd04a964591b9ebeddca2fa30f
=======
  Script: 4aeb9f2ed74af64cf0f1d0bb0afaf6cd20dcd88c36611c5ef09803444a2e0214
>>>>>>> 27f88ac7
  Value:
    Ada:      Lovelace:  60

==== Slot #2, Tx #0 ====
<<<<<<< HEAD
TxId:       8ad3c067c8831d393f3491964fbed7c07640787a4e30a6111ffeffc4bee34a07
Fee:        Ada:      Lovelace:  10231
Forge:      -
Signatures  PubKey: d75a980182b10ab7d54bfed3c964073a0ee172f3...
              Signature: 584036af856cb8b5aba1de3597e4a2ffcc360138...
Inputs:
  ---- Input 0 ----
  Destination:  Script: 676bebf0fc2dc7f268df9950d2c678fa3a33f4bd04a964591b9ebeddca2fa30f
  Value:
    Ada:      Lovelace:  60
  Source:
    Tx:     4904c1cafc930623e56ca977b2d12883bd772635022994dcfa6e84f9d4281e03
    Output #1
    Script: 59266d0100003320033320020020032003320020...
=======
TxId:       37555dbb27e0afd66706a79011b1b145015d545e651b9aab3c48276bb4db36a7
Fee:        Ada:      Lovelace:  10187
Mint:       -
Signatures  PubKey: d75a980182b10ab7d54bfed3c964073a0ee172f3...
              Signature: 5840a7172be0f52cde3bcbb47169325f10b24fc4...
Inputs:
  ---- Input 0 ----
  Destination:  Script: 4aeb9f2ed74af64cf0f1d0bb0afaf6cd20dcd88c36611c5ef09803444a2e0214
  Value:
    Ada:      Lovelace:  60
  Source:
    Tx:     657fd71d36508feb2bc6747345bab6ee57353170df7053c14e521c1f40ff7434
    Output #1
    Script: 59263e0100003320033320020020032003320020...
>>>>>>> 27f88ac7

  ---- Input 1 ----
  Destination:  PubKeyHash: 21fe31dfa154a261626bf854046fd2271b7bed4b... (Wallet 1)
  Value:
    Ada:      Lovelace:  100000000
  Source:
    Tx:     af5e6d25b5ecb26185289a03d50786b7ac4425b21849143ed7e18bcd70dc4db8
    Output #6



Outputs:
  ---- Output 0 ----
  Destination:  PubKeyHash: 21fe31dfa154a261626bf854046fd2271b7bed4b... (Wallet 1)
  Value:
<<<<<<< HEAD
    Ada:      Lovelace:  99989779

  ---- Output 1 ----
  Destination:  Script: 676bebf0fc2dc7f268df9950d2c678fa3a33f4bd04a964591b9ebeddca2fa30f
=======
    Ada:      Lovelace:  99989823

  ---- Output 1 ----
  Destination:  Script: 4aeb9f2ed74af64cf0f1d0bb0afaf6cd20dcd88c36611c5ef09803444a2e0214
>>>>>>> 27f88ac7
  Value:
    Ada:      Lovelace:  50


Balances Carried Forward:
  PubKeyHash: 21fe31dfa154a261626bf854046fd2271b7bed4b... (Wallet 1)
  Value:
<<<<<<< HEAD
    Ada:      Lovelace:  99989779
=======
    Ada:      Lovelace:  99989823
>>>>>>> 27f88ac7

  PubKeyHash: 39f713d0a644253f04529421b9f51b9b08979d08... (Wallet 2)
  Value:
    Ada:      Lovelace:  99999930

  PubKeyHash: 75d264df8f4b72686438783c8524673d2a5ae9ac... (Wallet 5)
  Value:
    Ada:      Lovelace:  100000000

  PubKeyHash: a681d6553fa906569b6293876e0a4bd30800fc41... (Wallet 9)
  Value:
    Ada:      Lovelace:  100000000

  PubKeyHash: b2ecdd08b94ba9639dd8d287f48a0e00f76f8ac6... (Wallet 8)
  Value:
    Ada:      Lovelace:  100000000

  PubKeyHash: bb3177fb6ea918a70fd7c2f180d5a49951e80a5a... (Wallet 7)
  Value:
    Ada:      Lovelace:  100000000

  PubKeyHash: cce78f1f01cbbc3c0fb6f0b8e45d9fad929f30d0... (Wallet 6)
  Value:
    Ada:      Lovelace:  100000000

  PubKeyHash: d62e939c16a54d86493149d7d4291b0f766773d3... (Wallet 10)
  Value:
    Ada:      Lovelace:  100000000

  PubKeyHash: dac073e0123bdea59dd9b3bda9cf6037f63aca82... (Wallet 3)
  Value:
    Ada:      Lovelace:  100000000

  PubKeyHash: edd1c37372f752c97aec0882452facac17a4fdaf... (Wallet 4)
  Value:
    Ada:      Lovelace:  100000000

<<<<<<< HEAD
  Script: 676bebf0fc2dc7f268df9950d2c678fa3a33f4bd04a964591b9ebeddca2fa30f
=======
  Script: 4aeb9f2ed74af64cf0f1d0bb0afaf6cd20dcd88c36611c5ef09803444a2e0214
>>>>>>> 27f88ac7
  Value:
    Ada:      Lovelace:  50<|MERGE_RESOLUTION|>--- conflicted
+++ resolved
@@ -101,19 +101,11 @@
     Ada:      Lovelace:  100000000
 
 ==== Slot #1, Tx #0 ====
-<<<<<<< HEAD
-TxId:       4904c1cafc930623e56ca977b2d12883bd772635022994dcfa6e84f9d4281e03
-=======
 TxId:       657fd71d36508feb2bc6747345bab6ee57353170df7053c14e521c1f40ff7434
->>>>>>> 27f88ac7
 Fee:        Ada:      Lovelace:  10
 Mint:       -
 Signatures  PubKey: 3d4017c3e843895a92b70aa74d1b7ebc9c982ccf...
-<<<<<<< HEAD
-              Signature: 584051439f87b98498779e42c7f70ea8b7135cfe...
-=======
               Signature: 584046b82b49630d176d7e531297c289f0142489...
->>>>>>> 27f88ac7
 Inputs:
   ---- Input 0 ----
   Destination:  PubKeyHash: 39f713d0a644253f04529421b9f51b9b08979d08... (Wallet 2)
@@ -132,11 +124,7 @@
     Ada:      Lovelace:  99999930
 
   ---- Output 1 ----
-<<<<<<< HEAD
-  Destination:  Script: 676bebf0fc2dc7f268df9950d2c678fa3a33f4bd04a964591b9ebeddca2fa30f
-=======
   Destination:  Script: 4aeb9f2ed74af64cf0f1d0bb0afaf6cd20dcd88c36611c5ef09803444a2e0214
->>>>>>> 27f88ac7
   Value:
     Ada:      Lovelace:  60
 
@@ -182,31 +170,11 @@
   Value:
     Ada:      Lovelace:  100000000
 
-<<<<<<< HEAD
-  Script: 676bebf0fc2dc7f268df9950d2c678fa3a33f4bd04a964591b9ebeddca2fa30f
-=======
   Script: 4aeb9f2ed74af64cf0f1d0bb0afaf6cd20dcd88c36611c5ef09803444a2e0214
->>>>>>> 27f88ac7
   Value:
     Ada:      Lovelace:  60
 
 ==== Slot #2, Tx #0 ====
-<<<<<<< HEAD
-TxId:       8ad3c067c8831d393f3491964fbed7c07640787a4e30a6111ffeffc4bee34a07
-Fee:        Ada:      Lovelace:  10231
-Forge:      -
-Signatures  PubKey: d75a980182b10ab7d54bfed3c964073a0ee172f3...
-              Signature: 584036af856cb8b5aba1de3597e4a2ffcc360138...
-Inputs:
-  ---- Input 0 ----
-  Destination:  Script: 676bebf0fc2dc7f268df9950d2c678fa3a33f4bd04a964591b9ebeddca2fa30f
-  Value:
-    Ada:      Lovelace:  60
-  Source:
-    Tx:     4904c1cafc930623e56ca977b2d12883bd772635022994dcfa6e84f9d4281e03
-    Output #1
-    Script: 59266d0100003320033320020020032003320020...
-=======
 TxId:       37555dbb27e0afd66706a79011b1b145015d545e651b9aab3c48276bb4db36a7
 Fee:        Ada:      Lovelace:  10187
 Mint:       -
@@ -221,7 +189,6 @@
     Tx:     657fd71d36508feb2bc6747345bab6ee57353170df7053c14e521c1f40ff7434
     Output #1
     Script: 59263e0100003320033320020020032003320020...
->>>>>>> 27f88ac7
 
   ---- Input 1 ----
   Destination:  PubKeyHash: 21fe31dfa154a261626bf854046fd2271b7bed4b... (Wallet 1)
@@ -237,17 +204,10 @@
   ---- Output 0 ----
   Destination:  PubKeyHash: 21fe31dfa154a261626bf854046fd2271b7bed4b... (Wallet 1)
   Value:
-<<<<<<< HEAD
-    Ada:      Lovelace:  99989779
-
-  ---- Output 1 ----
-  Destination:  Script: 676bebf0fc2dc7f268df9950d2c678fa3a33f4bd04a964591b9ebeddca2fa30f
-=======
     Ada:      Lovelace:  99989823
 
   ---- Output 1 ----
   Destination:  Script: 4aeb9f2ed74af64cf0f1d0bb0afaf6cd20dcd88c36611c5ef09803444a2e0214
->>>>>>> 27f88ac7
   Value:
     Ada:      Lovelace:  50
 
@@ -255,11 +215,7 @@
 Balances Carried Forward:
   PubKeyHash: 21fe31dfa154a261626bf854046fd2271b7bed4b... (Wallet 1)
   Value:
-<<<<<<< HEAD
-    Ada:      Lovelace:  99989779
-=======
     Ada:      Lovelace:  99989823
->>>>>>> 27f88ac7
 
   PubKeyHash: 39f713d0a644253f04529421b9f51b9b08979d08... (Wallet 2)
   Value:
@@ -297,10 +253,6 @@
   Value:
     Ada:      Lovelace:  100000000
 
-<<<<<<< HEAD
-  Script: 676bebf0fc2dc7f268df9950d2c678fa3a33f4bd04a964591b9ebeddca2fa30f
-=======
   Script: 4aeb9f2ed74af64cf0f1d0bb0afaf6cd20dcd88c36611c5ef09803444a2e0214
->>>>>>> 27f88ac7
   Value:
     Ada:      Lovelace:  50