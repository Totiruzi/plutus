--- conflicted
+++ resolved
@@ -19,20 +19,12 @@
           Contract log: String "Contributing Value (Map [(,Map [(\"\",100)])])"
 Slot 1: W2: Balancing an unbalanced transaction:
               Tx:
-<<<<<<< HEAD
-                Tx abc97880d0a843587036156c17c1afda48fb96fe95390148c51127b52e8ee9e0:
-=======
-                Tx a6468a9812af25872e806fabd7236c39bf155bed5b9d74ca9fddf55e99b852ef:
->>>>>>> 10a2ff92
+                Tx 789fa5cee1ba79bbfb4142ae76f19990e5c8214a7aa45e88c38a711bda83eb4f:
                   {inputs:
                   collateral inputs:
                   outputs:
                     - Value (Map [(,Map [("",100)])]) addressed to
-<<<<<<< HEAD
-                      addressed to ScriptCredential: 2f678613f9ea9abda39dd4a867a649af5e9840df3448a4dff0faf5865972d89c (no staking credential)
-=======
-                      addressed to ScriptCredential: 501ad86b4065d6ca104affc283f3dec198e9631a9c04e6a7ba213eb7ac9dbc0c (no staking credential)
->>>>>>> 10a2ff92
+                      addressed to ScriptCredential: 8773e6b6e6c4272a6b1f4a982f28b9f90552bd15e221f95d0d63f1d28a18e9c9 (no staking credential)
                   forge: Value (Map [])
                   fee: Value (Map [(,Map [("",10)])])
                   mps:
@@ -42,11 +34,7 @@
                     "9\247\DC3\208\166D%?\EOTR\148!\185\245\ESC\155\b\151\157\b)YY\196\243\153\SO\230\ETB\245\DC3\159"}
               Requires signatures:
               Utxo index:
-<<<<<<< HEAD
-Slot 1: W2: TxSubmit: b6f3abb1510fcaafe90147e1fc13c161d098083e174664aeb32612b96a72e441
-=======
-Slot 1: W2: TxSubmit: 2aaaf67b98c5908b6d166ba4d53c36977d908cd01a05cf743094dcb498f2bc76
->>>>>>> 10a2ff92
+Slot 1: W2: TxSubmit: 2622567a81b3af2291619fdc4a5121a5c6f7ae9dd8094e4310901f45cc0b3930
 Slot 1: 00000000-0000-4000-8000-000000000003 {Contract instance for wallet 4}:
           Contract instance started
 Slot 1: 00000000-0000-4000-8000-000000000003 {Contract instance for wallet 4}:
@@ -55,20 +43,12 @@
           Contract log: String "Contributing Value (Map [(,Map [(\"\",25)])])"
 Slot 1: W3: Balancing an unbalanced transaction:
               Tx:
-<<<<<<< HEAD
-                Tx 546b03956f766505267675b5fd1fa6dd622fe0c5997efb6ef9a2789f003441d0:
-=======
-                Tx 40b40eb4ac9480503726ecca4351ee5cabc9ff36f18a58f14ad7e6802353ef3e:
->>>>>>> 10a2ff92
+                Tx 261cb3e83515035a1e887543ecd1ee25689e8bb9ac51fa6efc27006f8d7fa339:
                   {inputs:
                   collateral inputs:
                   outputs:
                     - Value (Map [(,Map [("",100)])]) addressed to
-<<<<<<< HEAD
-                      addressed to ScriptCredential: 2f678613f9ea9abda39dd4a867a649af5e9840df3448a4dff0faf5865972d89c (no staking credential)
-=======
-                      addressed to ScriptCredential: 501ad86b4065d6ca104affc283f3dec198e9631a9c04e6a7ba213eb7ac9dbc0c (no staking credential)
->>>>>>> 10a2ff92
+                      addressed to ScriptCredential: 8773e6b6e6c4272a6b1f4a982f28b9f90552bd15e221f95d0d63f1d28a18e9c9 (no staking credential)
                   forge: Value (Map [])
                   fee: Value (Map [(,Map [("",10)])])
                   mps:
@@ -78,26 +58,15 @@
                     "\218\192s\224\DC2;\222\165\157\217\179\189\169\207`7\246:\202\130b}z\188\213\196\172)\221t\NUL>"}
               Requires signatures:
               Utxo index:
-<<<<<<< HEAD
-Slot 1: W3: TxSubmit: e72066021342dad3aada10adb840244b3328a4335de810f2ba094b4d4a6f4d7d
+Slot 1: W3: TxSubmit: 274d6647fa6d9b8181316c8efa6c6810398dbf85cbb965b899b07cb3eb5e5e1f
 Slot 1: W4: Balancing an unbalanced transaction:
               Tx:
-                Tx d50338c1f3edd97d4c35d0ea0adee87bfbf917e9d2f44cef539fe8d5c23b9f49:
-=======
-Slot 1: W3: TxSubmit: 1bd85856e7ef51c994cb9b0a84a1a80626dd23da2e51428dedf23091cf99ffe3
-Slot 1: W4: Balancing an unbalanced transaction:
-              Tx:
-                Tx 5aac207a6670a48d13a7156a722fca966773bd922cb7c86c3f52c8227519d698:
->>>>>>> 10a2ff92
+                Tx e2147829361b7e7587dda39c550dfcb3778f0081219ec0faefa4a0407b757779:
                   {inputs:
                   collateral inputs:
                   outputs:
                     - Value (Map [(,Map [("",25)])]) addressed to
-<<<<<<< HEAD
-                      addressed to ScriptCredential: 2f678613f9ea9abda39dd4a867a649af5e9840df3448a4dff0faf5865972d89c (no staking credential)
-=======
-                      addressed to ScriptCredential: 501ad86b4065d6ca104affc283f3dec198e9631a9c04e6a7ba213eb7ac9dbc0c (no staking credential)
->>>>>>> 10a2ff92
+                      addressed to ScriptCredential: 8773e6b6e6c4272a6b1f4a982f28b9f90552bd15e221f95d0d63f1d28a18e9c9 (no staking credential)
                   forge: Value (Map [])
                   fee: Value (Map [(,Map [("",10)])])
                   mps:
@@ -107,79 +76,42 @@
                     "\237\209\195sr\247R\201z\236\b\130E/\172\172\ETB\164\253\175F\230\FS\ETX?J\246x\164\a\155\205"}
               Requires signatures:
               Utxo index:
-<<<<<<< HEAD
-Slot 1: W4: TxSubmit: 0cb92a5ea1390edd3861fdbcbf6c3f46f2018c753c99520217aeb29f001be785
-Slot 1: TxnValidate 0cb92a5ea1390edd3861fdbcbf6c3f46f2018c753c99520217aeb29f001be785
-Slot 1: TxnValidate e72066021342dad3aada10adb840244b3328a4335de810f2ba094b4d4a6f4d7d
-Slot 1: TxnValidate b6f3abb1510fcaafe90147e1fc13c161d098083e174664aeb32612b96a72e441
-=======
-Slot 1: W4: TxSubmit: 93d26b0662b3078076f623d6ba8e613dbddc9e17f1bc0ae38729861b1b119462
-Slot 1: TxnValidate 93d26b0662b3078076f623d6ba8e613dbddc9e17f1bc0ae38729861b1b119462
-Slot 1: TxnValidate 1bd85856e7ef51c994cb9b0a84a1a80626dd23da2e51428dedf23091cf99ffe3
-Slot 1: TxnValidate 2aaaf67b98c5908b6d166ba4d53c36977d908cd01a05cf743094dcb498f2bc76
->>>>>>> 10a2ff92
+Slot 1: W4: TxSubmit: 50d76a77f712713d9e47e1df19ff40344c04c3e3a5d09ede023b2e7d31ff4102
+Slot 1: TxnValidate 50d76a77f712713d9e47e1df19ff40344c04c3e3a5d09ede023b2e7d31ff4102
+Slot 1: TxnValidate 274d6647fa6d9b8181316c8efa6c6810398dbf85cbb965b899b07cb3eb5e5e1f
+Slot 1: TxnValidate 2622567a81b3af2291619fdc4a5121a5c6f7ae9dd8094e4310901f45cc0b3930
 Slot 20: 00000000-0000-4000-8000-000000000000 {Contract instance for wallet 1}:
            Contract log: String "Collecting funds"
 Slot 20: W1: Balancing an unbalanced transaction:
                Tx:
-<<<<<<< HEAD
-                 Tx 48f8d99ba2324e3f3a61bd18ad1d074ec5c22082de8a116bf0938c9a36f17114:
+                 Tx 8403ece52681845a6fb4b969cc33f402ceef51aa1d87de5b657dc61f1657c823:
                    {inputs:
-                      - 0cb92a5ea1390edd3861fdbcbf6c3f46f2018c753c99520217aeb29f001be785!1
+                      - 2622567a81b3af2291619fdc4a5121a5c6f7ae9dd8094e4310901f45cc0b3930!1
                         Redeemer: <>
-                      - b6f3abb1510fcaafe90147e1fc13c161d098083e174664aeb32612b96a72e441!1
+                      - 274d6647fa6d9b8181316c8efa6c6810398dbf85cbb965b899b07cb3eb5e5e1f!1
                         Redeemer: <>
-                      - e72066021342dad3aada10adb840244b3328a4335de810f2ba094b4d4a6f4d7d!1
-=======
-                 Tx 6f71e7ab3f45bd5d1b362f51bfd404d03f12f77d6d1d80ba2c3d069f681731b1:
-                   {inputs:
-                      - 1bd85856e7ef51c994cb9b0a84a1a80626dd23da2e51428dedf23091cf99ffe3!1
-                        Redeemer: <>
-                      - 2aaaf67b98c5908b6d166ba4d53c36977d908cd01a05cf743094dcb498f2bc76!1
-                        Redeemer: <>
-                      - 93d26b0662b3078076f623d6ba8e613dbddc9e17f1bc0ae38729861b1b119462!1
->>>>>>> 10a2ff92
+                      - 50d76a77f712713d9e47e1df19ff40344c04c3e3a5d09ede023b2e7d31ff4102!1
                         Redeemer: <>
                    collateral inputs:
                    outputs:
                    forge: Value (Map [])
-<<<<<<< HEAD
-                   fee: Value (Map [(,Map [("",22933)])])
-=======
-                   fee: Value (Map [(,Map [("",26365)])])
->>>>>>> 10a2ff92
+                   fee: Value (Map [(,Map [("",26458)])])
                    mps:
                    signatures:
                    validity range: Interval {ivFrom = LowerBound (Finite (Slot {getSlot = 20})) True, ivTo = UpperBound (Finite (Slot {getSlot = 30})) True}
                    data:}
                Requires signatures:
                Utxo index:
-<<<<<<< HEAD
-                 ( 0cb92a5ea1390edd3861fdbcbf6c3f46f2018c753c99520217aeb29f001be785!1
+                 ( 2622567a81b3af2291619fdc4a5121a5c6f7ae9dd8094e4310901f45cc0b3930!1
+                 , - Value (Map [(,Map [("",100)])]) addressed to
+                     addressed to ScriptCredential: 8773e6b6e6c4272a6b1f4a982f28b9f90552bd15e221f95d0d63f1d28a18e9c9 (no staking credential) )
+                 ( 274d6647fa6d9b8181316c8efa6c6810398dbf85cbb965b899b07cb3eb5e5e1f!1
+                 , - Value (Map [(,Map [("",100)])]) addressed to
+                     addressed to ScriptCredential: 8773e6b6e6c4272a6b1f4a982f28b9f90552bd15e221f95d0d63f1d28a18e9c9 (no staking credential) )
+                 ( 50d76a77f712713d9e47e1df19ff40344c04c3e3a5d09ede023b2e7d31ff4102!1
                  , - Value (Map [(,Map [("",25)])]) addressed to
-                     addressed to ScriptCredential: 2f678613f9ea9abda39dd4a867a649af5e9840df3448a4dff0faf5865972d89c (no staking credential) )
-                 ( b6f3abb1510fcaafe90147e1fc13c161d098083e174664aeb32612b96a72e441!1
-                 , - Value (Map [(,Map [("",100)])]) addressed to
-                     addressed to ScriptCredential: 2f678613f9ea9abda39dd4a867a649af5e9840df3448a4dff0faf5865972d89c (no staking credential) )
-                 ( e72066021342dad3aada10adb840244b3328a4335de810f2ba094b4d4a6f4d7d!1
-                 , - Value (Map [(,Map [("",100)])]) addressed to
-                     addressed to ScriptCredential: 2f678613f9ea9abda39dd4a867a649af5e9840df3448a4dff0faf5865972d89c (no staking credential) )
-Slot 20: W1: TxSubmit: 32bd032e7f35fd64a032d9e3afce8e18c68d5bbfe1799cd1b0dbdf8b0e117ae7
+                     addressed to ScriptCredential: 8773e6b6e6c4272a6b1f4a982f28b9f90552bd15e221f95d0d63f1d28a18e9c9 (no staking credential) )
+Slot 20: W1: TxSubmit: af65de685e08f5e7083d308e5e579b563127a9aa27edfc94d14051081c6f072a
 Slot 20: 00000000-0000-4000-8000-000000000000 {Contract instance for wallet 1}:
            Contract instance stopped (no errors)
-Slot 20: TxnValidate 32bd032e7f35fd64a032d9e3afce8e18c68d5bbfe1799cd1b0dbdf8b0e117ae7
-=======
-                 ( 1bd85856e7ef51c994cb9b0a84a1a80626dd23da2e51428dedf23091cf99ffe3!1
-                 , - Value (Map [(,Map [("",100)])]) addressed to
-                     addressed to ScriptCredential: 501ad86b4065d6ca104affc283f3dec198e9631a9c04e6a7ba213eb7ac9dbc0c (no staking credential) )
-                 ( 2aaaf67b98c5908b6d166ba4d53c36977d908cd01a05cf743094dcb498f2bc76!1
-                 , - Value (Map [(,Map [("",100)])]) addressed to
-                     addressed to ScriptCredential: 501ad86b4065d6ca104affc283f3dec198e9631a9c04e6a7ba213eb7ac9dbc0c (no staking credential) )
-                 ( 93d26b0662b3078076f623d6ba8e613dbddc9e17f1bc0ae38729861b1b119462!1
-                 , - Value (Map [(,Map [("",25)])]) addressed to
-                     addressed to ScriptCredential: 501ad86b4065d6ca104affc283f3dec198e9631a9c04e6a7ba213eb7ac9dbc0c (no staking credential) )
-Slot 20: W1: TxSubmit: a2fe78d60575e22f75699fdbb5cec25e51113228c0d43ce728641da87d229300
-Slot 20: 00000000-0000-4000-8000-000000000000 {Contract instance for wallet 1}:
-           Contract instance stopped (no errors)
-Slot 20: TxnValidate a2fe78d60575e22f75699fdbb5cec25e51113228c0d43ce728641da87d229300
->>>>>>> 10a2ff92
+Slot 20: TxnValidate af65de685e08f5e7083d308e5e579b563127a9aa27edfc94d14051081c6f072a