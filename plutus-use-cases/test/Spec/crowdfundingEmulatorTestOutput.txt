--- conflicted
+++ resolved
@@ -19,22 +19,13 @@
           Contract log: String "Contributing Value (Map [(,Map [(\"\",100)])])"
 Slot 1: W2: Balancing an unbalanced transaction:
               Tx:
-<<<<<<< HEAD
-                Tx 6a5073bc65a39a20f6adaec2af134fafa394598b763c4f77bde0568383e3dd61:
-=======
                 Tx 0a805f0f02f470f14603fbd82b526819f1ce80960cba365c8f84efe445ac2543:
->>>>>>> 27f88ac7
                   {inputs:
                   collateral inputs:
                   outputs:
                     - Value (Map [(,Map [("",100)])]) addressed to
-<<<<<<< HEAD
-                      addressed to ScriptCredential: 8773e6b6e6c4272a6b1f4a982f28b9f90552bd15e221f95d0d63f1d28a18e9c9 (no staking credential)
-                  forge: Value (Map [])
-=======
                       addressed to ScriptCredential: 55aa9cddd1f504a892c55412984bbdcc854800af1ccd2ba7b5c188129a3fb9d8 (no staking credential)
                   mint: Value (Map [])
->>>>>>> 27f88ac7
                   fee: Value (Map [])
                   mps:
                   signatures:
@@ -43,15 +34,9 @@
                     "9\247\DC3\208\166D%?\EOTR\148!\185\245\ESC\155\b\151\157\b)YY\196\243\153\SO\230\ETB\245\DC3\159"}
               Requires signatures:
               Utxo index:
-<<<<<<< HEAD
-Slot 1: W2: Finished balancing. 2622567a81b3af2291619fdc4a5121a5c6f7ae9dd8094e4310901f45cc0b3930
-Slot 1: W2: Submitting tx: 2622567a81b3af2291619fdc4a5121a5c6f7ae9dd8094e4310901f45cc0b3930
-Slot 1: W2: TxSubmit: 2622567a81b3af2291619fdc4a5121a5c6f7ae9dd8094e4310901f45cc0b3930
-=======
 Slot 1: W2: Finished balancing. 7ba7c793bc10a4b72839b87714a2cabec2f3b71fad304fb06b54ff5ae7f1e8b8
 Slot 1: W2: Submitting tx: 7ba7c793bc10a4b72839b87714a2cabec2f3b71fad304fb06b54ff5ae7f1e8b8
 Slot 1: W2: TxSubmit: 7ba7c793bc10a4b72839b87714a2cabec2f3b71fad304fb06b54ff5ae7f1e8b8
->>>>>>> 27f88ac7
 Slot 1: 00000000-0000-4000-8000-000000000003 {Contract instance for wallet 4}:
           Contract instance started
 Slot 1: 00000000-0000-4000-8000-000000000003 {Contract instance for wallet 4}:
@@ -60,22 +45,13 @@
           Contract log: String "Contributing Value (Map [(,Map [(\"\",25)])])"
 Slot 1: W3: Balancing an unbalanced transaction:
               Tx:
-<<<<<<< HEAD
-                Tx c9db257c803e7147675777592ba8baac6083ac42ca02fd212ba0a151138fa290:
-=======
                 Tx a3575877b7344e0b6dab28714cc026e644d4ebe6f4e4c1e24fe576892dbfa9cd:
->>>>>>> 27f88ac7
                   {inputs:
                   collateral inputs:
                   outputs:
                     - Value (Map [(,Map [("",100)])]) addressed to
-<<<<<<< HEAD
-                      addressed to ScriptCredential: 8773e6b6e6c4272a6b1f4a982f28b9f90552bd15e221f95d0d63f1d28a18e9c9 (no staking credential)
-                  forge: Value (Map [])
-=======
                       addressed to ScriptCredential: 55aa9cddd1f504a892c55412984bbdcc854800af1ccd2ba7b5c188129a3fb9d8 (no staking credential)
                   mint: Value (Map [])
->>>>>>> 27f88ac7
                   fee: Value (Map [])
                   mps:
                   signatures:
@@ -84,32 +60,18 @@
                     "\218\192s\224\DC2;\222\165\157\217\179\189\169\207`7\246:\202\130b}z\188\213\196\172)\221t\NUL>"}
               Requires signatures:
               Utxo index:
-<<<<<<< HEAD
-Slot 1: W3: Finished balancing. 274d6647fa6d9b8181316c8efa6c6810398dbf85cbb965b899b07cb3eb5e5e1f
-Slot 1: W3: Submitting tx: 274d6647fa6d9b8181316c8efa6c6810398dbf85cbb965b899b07cb3eb5e5e1f
-Slot 1: W3: TxSubmit: 274d6647fa6d9b8181316c8efa6c6810398dbf85cbb965b899b07cb3eb5e5e1f
-Slot 1: W4: Balancing an unbalanced transaction:
-              Tx:
-                Tx e182f421d4f6620023419d9920d3b8d843f739c301fe9b88d27cc005b2460e35:
-=======
 Slot 1: W3: Finished balancing. bf0efed6747aa26a848021522729fd4c49ed78ed3b34aec64255e6c007b571d8
 Slot 1: W3: Submitting tx: bf0efed6747aa26a848021522729fd4c49ed78ed3b34aec64255e6c007b571d8
 Slot 1: W3: TxSubmit: bf0efed6747aa26a848021522729fd4c49ed78ed3b34aec64255e6c007b571d8
 Slot 1: W4: Balancing an unbalanced transaction:
               Tx:
                 Tx 5d85f6ce447fdc8bda921a40d7f01955bf2126f472e56f8c701f12aab753221b:
->>>>>>> 27f88ac7
                   {inputs:
                   collateral inputs:
                   outputs:
                     - Value (Map [(,Map [("",25)])]) addressed to
-<<<<<<< HEAD
-                      addressed to ScriptCredential: 8773e6b6e6c4272a6b1f4a982f28b9f90552bd15e221f95d0d63f1d28a18e9c9 (no staking credential)
-                  forge: Value (Map [])
-=======
                       addressed to ScriptCredential: 55aa9cddd1f504a892c55412984bbdcc854800af1ccd2ba7b5c188129a3fb9d8 (no staking credential)
                   mint: Value (Map [])
->>>>>>> 27f88ac7
                   fee: Value (Map [])
                   mps:
                   signatures:
@@ -118,34 +80,16 @@
                     "\237\209\195sr\247R\201z\236\b\130E/\172\172\ETB\164\253\175F\230\FS\ETX?J\246x\164\a\155\205"}
               Requires signatures:
               Utxo index:
-<<<<<<< HEAD
-Slot 1: W4: Finished balancing. 50d76a77f712713d9e47e1df19ff40344c04c3e3a5d09ede023b2e7d31ff4102
-Slot 1: W4: Submitting tx: 50d76a77f712713d9e47e1df19ff40344c04c3e3a5d09ede023b2e7d31ff4102
-Slot 1: W4: TxSubmit: 50d76a77f712713d9e47e1df19ff40344c04c3e3a5d09ede023b2e7d31ff4102
-Slot 1: TxnValidate 50d76a77f712713d9e47e1df19ff40344c04c3e3a5d09ede023b2e7d31ff4102
-Slot 1: TxnValidate 274d6647fa6d9b8181316c8efa6c6810398dbf85cbb965b899b07cb3eb5e5e1f
-Slot 1: TxnValidate 2622567a81b3af2291619fdc4a5121a5c6f7ae9dd8094e4310901f45cc0b3930
-=======
 Slot 1: W4: Finished balancing. 4b8fcb1ab562c0536a11c69b2c09e5791869588dada2d0106300521dcadade53
 Slot 1: W4: Submitting tx: 4b8fcb1ab562c0536a11c69b2c09e5791869588dada2d0106300521dcadade53
 Slot 1: W4: TxSubmit: 4b8fcb1ab562c0536a11c69b2c09e5791869588dada2d0106300521dcadade53
 Slot 1: TxnValidate 4b8fcb1ab562c0536a11c69b2c09e5791869588dada2d0106300521dcadade53
 Slot 1: TxnValidate bf0efed6747aa26a848021522729fd4c49ed78ed3b34aec64255e6c007b571d8
 Slot 1: TxnValidate 7ba7c793bc10a4b72839b87714a2cabec2f3b71fad304fb06b54ff5ae7f1e8b8
->>>>>>> 27f88ac7
 Slot 20: 00000000-0000-4000-8000-000000000000 {Contract instance for wallet 1}:
            Contract log: String "Collecting funds"
 Slot 20: W1: Balancing an unbalanced transaction:
                Tx:
-<<<<<<< HEAD
-                 Tx 4f9755785474eae933ce655e2d5700d2023db9789b1ce260223afcc5b289dff1:
-                   {inputs:
-                      - 2622567a81b3af2291619fdc4a5121a5c6f7ae9dd8094e4310901f45cc0b3930!1
-                        Redeemer: <>
-                      - 274d6647fa6d9b8181316c8efa6c6810398dbf85cbb965b899b07cb3eb5e5e1f!1
-                        Redeemer: <>
-                      - 50d76a77f712713d9e47e1df19ff40344c04c3e3a5d09ede023b2e7d31ff4102!1
-=======
                  Tx 148ff099cede92ab0606367a195ea9645a8d8a07dbb64cf66753724e99382883:
                    {inputs:
                       - 4b8fcb1ab562c0536a11c69b2c09e5791869588dada2d0106300521dcadade53!1
@@ -153,7 +97,6 @@
                       - 7ba7c793bc10a4b72839b87714a2cabec2f3b71fad304fb06b54ff5ae7f1e8b8!1
                         Redeemer: <>
                       - bf0efed6747aa26a848021522729fd4c49ed78ed3b34aec64255e6c007b571d8!1
->>>>>>> 27f88ac7
                         Redeemer: <>
                    collateral inputs:
                    outputs:
@@ -165,23 +108,6 @@
                    data:}
                Requires signatures:
                Utxo index:
-<<<<<<< HEAD
-                 ( 2622567a81b3af2291619fdc4a5121a5c6f7ae9dd8094e4310901f45cc0b3930!1
-                 , - Value (Map [(,Map [("",100)])]) addressed to
-                     addressed to ScriptCredential: 8773e6b6e6c4272a6b1f4a982f28b9f90552bd15e221f95d0d63f1d28a18e9c9 (no staking credential) )
-                 ( 274d6647fa6d9b8181316c8efa6c6810398dbf85cbb965b899b07cb3eb5e5e1f!1
-                 , - Value (Map [(,Map [("",100)])]) addressed to
-                     addressed to ScriptCredential: 8773e6b6e6c4272a6b1f4a982f28b9f90552bd15e221f95d0d63f1d28a18e9c9 (no staking credential) )
-                 ( 50d76a77f712713d9e47e1df19ff40344c04c3e3a5d09ede023b2e7d31ff4102!1
-                 , - Value (Map [(,Map [("",25)])]) addressed to
-                     addressed to ScriptCredential: 8773e6b6e6c4272a6b1f4a982f28b9f90552bd15e221f95d0d63f1d28a18e9c9 (no staking credential) )
-Slot 20: W1: Finished balancing. af65de685e08f5e7083d308e5e579b563127a9aa27edfc94d14051081c6f072a
-Slot 20: W1: Submitting tx: af65de685e08f5e7083d308e5e579b563127a9aa27edfc94d14051081c6f072a
-Slot 20: W1: TxSubmit: af65de685e08f5e7083d308e5e579b563127a9aa27edfc94d14051081c6f072a
-Slot 20: 00000000-0000-4000-8000-000000000000 {Contract instance for wallet 1}:
-           Contract instance stopped (no errors)
-Slot 20: TxnValidate af65de685e08f5e7083d308e5e579b563127a9aa27edfc94d14051081c6f072a
-=======
                  ( 4b8fcb1ab562c0536a11c69b2c09e5791869588dada2d0106300521dcadade53!1
                  , - Value (Map [(,Map [("",25)])]) addressed to
                      addressed to ScriptCredential: 55aa9cddd1f504a892c55412984bbdcc854800af1ccd2ba7b5c188129a3fb9d8 (no staking credential) )
@@ -196,5 +122,4 @@
 Slot 20: W1: TxSubmit: 52637478ea54fa283fbde4f1e8eddb1f687e0ec02f3f22d2263f935d9b1a31d6
 Slot 20: 00000000-0000-4000-8000-000000000000 {Contract instance for wallet 1}:
            Contract instance stopped (no errors)
-Slot 20: TxnValidate 52637478ea54fa283fbde4f1e8eddb1f687e0ec02f3f22d2263f935d9b1a31d6
->>>>>>> 27f88ac7
+Slot 20: TxnValidate 52637478ea54fa283fbde4f1e8eddb1f687e0ec02f3f22d2263f935d9b1a31d6