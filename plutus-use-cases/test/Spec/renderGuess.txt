--- conflicted
+++ resolved
@@ -101,11 +101,11 @@
     Ada:      Lovelace:  100000000
 
 ==== Slot #1, Tx #0 ====
-TxId:       553b1f0bb23025173132026da69e0837e2823aa1c043857247106bd255208d83
+TxId:       4b42bb92ea6de18e2b3c0153618c713ed9c01b76eeabb8dbe4cb14073df47374
 Fee:        Ada:      Lovelace:  10
 Forge:      -
 Signatures  PubKey: d75a980182b10ab7d54bfed3c964073a0ee172f3...
-              Signature: 5840624dbaec40f22b360901b3aa8c4038ccafee...
+              Signature: 5840d0148584c9c7045cbded8a315df71a29a753...
 Inputs:
   ---- Input 0 ----
   Destination:  PubKeyHash: 21fe31dfa154a261626bf854046fd2271b7bed4b... (Wallet 1)
@@ -124,7 +124,7 @@
     Ada:      Lovelace:  99999982
 
   ---- Output 1 ----
-  Destination:  Script: 388cc741694e410a4602d0e3b19b0da71b790806986390ca703f5b6abb5b449b
+  Destination:  Script: a1229b3c233b276767017e5f0682e323b695808699bc81d3aaf8695b3674b515
   Value:
     Ada:      Lovelace:  8
 
@@ -170,51 +170,51 @@
   Value:
     Ada:      Lovelace:  100000000
 
-  Script: 388cc741694e410a4602d0e3b19b0da71b790806986390ca703f5b6abb5b449b
+  Script: a1229b3c233b276767017e5f0682e323b695808699bc81d3aaf8695b3674b515
   Value:
     Ada:      Lovelace:  8
 
 ==== Slot #2, Tx #0 ====
-TxId:       2b85014cc2e14f5d20efadc2ff010280a31c3e27def595dd01422d1f644137a5
-Fee:        Ada:      Lovelace:  21098
-Forge:      1682e56e7f01e1960862c8a1d0c839a05cfc835f02f588657d6118fecc26db44:  guess:    1
+TxId:       9d63f1e34178459b0a4f1d921a0acbd55ba74658d4781773387107bafd66f474
+Fee:        Ada:      Lovelace:  20996
+Forge:      42a8817ce0ffa47192c8a67e620841cabf7b556ab3b412a0910a9ac84d564dcd:  guess:    1
 Signatures  PubKey: d75a980182b10ab7d54bfed3c964073a0ee172f3...
-              Signature: 58404812c718ac187b948c793d3aed682dbc75a4...
+              Signature: 584040e56ab2e0747e7038ae8d677a7b60fdaa68...
 Inputs:
   ---- Input 0 ----
   Destination:  PubKeyHash: 21fe31dfa154a261626bf854046fd2271b7bed4b... (Wallet 1)
   Value:
     Ada:      Lovelace:  99999982
   Source:
-    Tx:     553b1f0bb23025173132026da69e0837e2823aa1c043857247106bd255208d83
+    Tx:     4b42bb92ea6de18e2b3c0153618c713ed9c01b76eeabb8dbe4cb14073df47374
     Output #0
 
 
   ---- Input 1 ----
-  Destination:  Script: 388cc741694e410a4602d0e3b19b0da71b790806986390ca703f5b6abb5b449b
-  Value:
-    Ada:      Lovelace:  8
-  Source:
-    Tx:     553b1f0bb23025173132026da69e0837e2823aa1c043857247106bd255208d83
+  Destination:  Script: a1229b3c233b276767017e5f0682e323b695808699bc81d3aaf8695b3674b515
+  Value:
+    Ada:      Lovelace:  8
+  Source:
+    Tx:     4b42bb92ea6de18e2b3c0153618c713ed9c01b76eeabb8dbe4cb14073df47374
     Output #1
-    Script: 593d460100003320033200200332002003332002...
+    Script: 593d000100003320033200200332002003332002...
 
 
 Outputs:
   ---- Output 0 ----
   Destination:  PubKeyHash: 21fe31dfa154a261626bf854046fd2271b7bed4b... (Wallet 1)
   Value:
-    Ada:      Lovelace:  99978884
-    1682e56e7f01e1960862c8a1d0c839a05cfc835f02f588657d6118fecc26db44:  -
+    Ada:      Lovelace:  99978986
+    42a8817ce0ffa47192c8a67e620841cabf7b556ab3b412a0910a9ac84d564dcd:  -
 
   ---- Output 1 ----
   Destination:  PubKeyHash: 21fe31dfa154a261626bf854046fd2271b7bed4b... (Wallet 1)
   Value:
-    1682e56e7f01e1960862c8a1d0c839a05cfc835f02f588657d6118fecc26db44:  guess:    1
+    42a8817ce0ffa47192c8a67e620841cabf7b556ab3b412a0910a9ac84d564dcd:  guess:    1
     Ada:      -
 
   ---- Output 2 ----
-  Destination:  Script: 388cc741694e410a4602d0e3b19b0da71b790806986390ca703f5b6abb5b449b
+  Destination:  Script: a1229b3c233b276767017e5f0682e323b695808699bc81d3aaf8695b3674b515
   Value:
     Ada:      Lovelace:  8
 
@@ -222,8 +222,8 @@
 Balances Carried Forward:
   PubKeyHash: 21fe31dfa154a261626bf854046fd2271b7bed4b... (Wallet 1)
   Value:
-    Ada:      Lovelace:  99978884
-    1682e56e7f01e1960862c8a1d0c839a05cfc835f02f588657d6118fecc26db44:  guess:    1
+    Ada:      Lovelace:  99978986
+    42a8817ce0ffa47192c8a67e620841cabf7b556ab3b412a0910a9ac84d564dcd:  guess:    1
 
   PubKeyHash: 39f713d0a644253f04529421b9f51b9b08979d08... (Wallet 2)
   Value:
@@ -261,60 +261,44 @@
   Value:
     Ada:      Lovelace:  100000000
 
-  Script: 388cc741694e410a4602d0e3b19b0da71b790806986390ca703f5b6abb5b449b
+  Script: a1229b3c233b276767017e5f0682e323b695808699bc81d3aaf8695b3674b515
   Value:
     Ada:      Lovelace:  8
 
 ==== Slot #3, Tx #0 ====
-<<<<<<< HEAD
-TxId:       cae21a0c4f744b968c8061868eb04ae788750fbc60b77f5c4e34b68c3c0a0209
-Fee:        Ada:      Lovelace:  10
-Forge:      -
-Signatures  PubKey: d75a980182b10ab7d54bfed3c964073a0ee172f3...
-              Signature: 5840b7e24c7d8c815239d9c1dc851d3f2f317a2b...
-=======
 TxId:       113376042b9f68bc86455a7106abb2c2876dda86af0d3ba05878697c2f0a3ab0
 Fee:        Ada:      Lovelace:  10
 Forge:      -
 Signatures  PubKey: d75a980182b10ab7d54bfed3c964073a0ee172f3...
               Signature: 58403a45dc6fde314313ab9545d7badf4b4c401e...
->>>>>>> 49e0f42e
 Inputs:
   ---- Input 0 ----
   Destination:  PubKeyHash: 21fe31dfa154a261626bf854046fd2271b7bed4b... (Wallet 1)
   Value:
-    Ada:      Lovelace:  99978884
-    1682e56e7f01e1960862c8a1d0c839a05cfc835f02f588657d6118fecc26db44:  -
-  Source:
-    Tx:     2b85014cc2e14f5d20efadc2ff010280a31c3e27def595dd01422d1f644137a5
+    Ada:      Lovelace:  99978986
+    42a8817ce0ffa47192c8a67e620841cabf7b556ab3b412a0910a9ac84d564dcd:  -
+  Source:
+    Tx:     9d63f1e34178459b0a4f1d921a0acbd55ba74658d4781773387107bafd66f474
     Output #0
 
 
   ---- Input 1 ----
   Destination:  PubKeyHash: 21fe31dfa154a261626bf854046fd2271b7bed4b... (Wallet 1)
   Value:
-    1682e56e7f01e1960862c8a1d0c839a05cfc835f02f588657d6118fecc26db44:  guess:    1
+    42a8817ce0ffa47192c8a67e620841cabf7b556ab3b412a0910a9ac84d564dcd:  guess:    1
     Ada:      -
   Source:
-    Tx:     2b85014cc2e14f5d20efadc2ff010280a31c3e27def595dd01422d1f644137a5
+    Tx:     9d63f1e34178459b0a4f1d921a0acbd55ba74658d4781773387107bafd66f474
     Output #1
 
 
 
 Outputs:
   ---- Output 0 ----
-<<<<<<< HEAD
-  Destination:  PubKeyHash: 39f713d0a644253f04529421b9f51b9b08979d08... (Wallet 2)
-  Value:
-    1682e56e7f01e1960862c8a1d0c839a05cfc835f02f588657d6118fecc26db44:  guess:    1
-
-  ---- Output 1 ----
-=======
->>>>>>> 49e0f42e
-  Destination:  PubKeyHash: 21fe31dfa154a261626bf854046fd2271b7bed4b... (Wallet 1)
-  Value:
-    Ada:      Lovelace:  99978874
-    1682e56e7f01e1960862c8a1d0c839a05cfc835f02f588657d6118fecc26db44:  guess:    0
+  Destination:  PubKeyHash: 21fe31dfa154a261626bf854046fd2271b7bed4b... (Wallet 1)
+  Value:
+    Ada:      Lovelace:  99978976
+    42a8817ce0ffa47192c8a67e620841cabf7b556ab3b412a0910a9ac84d564dcd:  guess:    0
 
   ---- Output 1 ----
   Destination:  PubKeyHash: 39f713d0a644253f04529421b9f51b9b08979d08... (Wallet 2)
@@ -325,13 +309,13 @@
 Balances Carried Forward:
   PubKeyHash: 21fe31dfa154a261626bf854046fd2271b7bed4b... (Wallet 1)
   Value:
-    Ada:      Lovelace:  99978874
-    1682e56e7f01e1960862c8a1d0c839a05cfc835f02f588657d6118fecc26db44:  guess:    0
+    Ada:      Lovelace:  99978976
+    42a8817ce0ffa47192c8a67e620841cabf7b556ab3b412a0910a9ac84d564dcd:  guess:    0
 
   PubKeyHash: 39f713d0a644253f04529421b9f51b9b08979d08... (Wallet 2)
   Value:
     Ada:      Lovelace:  100000000
-    1682e56e7f01e1960862c8a1d0c839a05cfc835f02f588657d6118fecc26db44:  guess:    1
+    42a8817ce0ffa47192c8a67e620841cabf7b556ab3b412a0910a9ac84d564dcd:  guess:    1
 
   PubKeyHash: 75d264df8f4b72686438783c8524673d2a5ae9ac... (Wallet 5)
   Value:
@@ -365,21 +349,11 @@
   Value:
     Ada:      Lovelace:  100000000
 
-  Script: 388cc741694e410a4602d0e3b19b0da71b790806986390ca703f5b6abb5b449b
+  Script: a1229b3c233b276767017e5f0682e323b695808699bc81d3aaf8695b3674b515
   Value:
     Ada:      Lovelace:  8
 
 ==== Slot #4, Tx #0 ====
-<<<<<<< HEAD
-TxId:       3149122999f616485dbb0a1bfc1f7ddcb570ecfd660fb33ab787715249674a4b
-Fee:        Ada:      Lovelace:  22405
-Forge:      1682e56e7f01e1960862c8a1d0c839a05cfc835f02f588657d6118fecc26db44:  guess:    0
-Signatures  PubKey: 3d4017c3e843895a92b70aa74d1b7ebc9c982ccf...
-              Signature: 5840d8ebe03fec0dcf041ff951e244d6d54f93c7...
-Inputs:
-  ---- Input 0 ----
-  Destination:  Script: 388cc741694e410a4602d0e3b19b0da71b790806986390ca703f5b6abb5b449b
-=======
 TxId:       914abb777a0fb2f1cd1e8ca9853f388545a70aaed15265faceada95872cb1368
 Fee:        Ada:      Lovelace:  21661
 Forge:      42a8817ce0ffa47192c8a67e620841cabf7b556ab3b412a0910a9ac84d564dcd:  guess:    0
@@ -397,15 +371,14 @@
 
   ---- Input 1 ----
   Destination:  Script: a1229b3c233b276767017e5f0682e323b695808699bc81d3aaf8695b3674b515
->>>>>>> 49e0f42e
-  Value:
-    Ada:      Lovelace:  8
-  Source:
-    Tx:     2b85014cc2e14f5d20efadc2ff010280a31c3e27def595dd01422d1f644137a5
+  Value:
+    Ada:      Lovelace:  8
+  Source:
+    Tx:     9d63f1e34178459b0a4f1d921a0acbd55ba74658d4781773387107bafd66f474
     Output #2
-    Script: 593d460100003320033200200332002003332002...
-
-  ---- Input 1 ----
+    Script: 593d000100003320033200200332002003332002...
+
+  ---- Input 2 ----
   Destination:  PubKeyHash: 39f713d0a644253f04529421b9f51b9b08979d08... (Wallet 2)
   Value:
     Ada:      Lovelace:  100000000
@@ -414,31 +387,22 @@
     Output #1
 
 
-  ---- Input 2 ----
-  Destination:  PubKeyHash: 39f713d0a644253f04529421b9f51b9b08979d08... (Wallet 2)
-  Value:
-    1682e56e7f01e1960862c8a1d0c839a05cfc835f02f588657d6118fecc26db44:  guess:    1
-  Source:
-    Tx:     cae21a0c4f744b968c8061868eb04ae788750fbc60b77f5c4e34b68c3c0a0209
-    Output #0
-
-
 
 Outputs:
   ---- Output 0 ----
   Destination:  PubKeyHash: 39f713d0a644253f04529421b9f51b9b08979d08... (Wallet 2)
   Value:
-    Ada:      Lovelace:  99977598
-    1682e56e7f01e1960862c8a1d0c839a05cfc835f02f588657d6118fecc26db44:  guess:    0
+    42a8817ce0ffa47192c8a67e620841cabf7b556ab3b412a0910a9ac84d564dcd:  guess:    0
+    Ada:      Lovelace:  99978342
 
   ---- Output 1 ----
   Destination:  PubKeyHash: 39f713d0a644253f04529421b9f51b9b08979d08... (Wallet 2)
   Value:
-    1682e56e7f01e1960862c8a1d0c839a05cfc835f02f588657d6118fecc26db44:  guess:    1
+    42a8817ce0ffa47192c8a67e620841cabf7b556ab3b412a0910a9ac84d564dcd:  guess:    1
     Ada:      -
 
   ---- Output 2 ----
-  Destination:  Script: 388cc741694e410a4602d0e3b19b0da71b790806986390ca703f5b6abb5b449b
+  Destination:  Script: a1229b3c233b276767017e5f0682e323b695808699bc81d3aaf8695b3674b515
   Value:
     Ada:      Lovelace:  5
 
@@ -446,13 +410,13 @@
 Balances Carried Forward:
   PubKeyHash: 21fe31dfa154a261626bf854046fd2271b7bed4b... (Wallet 1)
   Value:
-    Ada:      Lovelace:  99978874
-    1682e56e7f01e1960862c8a1d0c839a05cfc835f02f588657d6118fecc26db44:  guess:    0
+    Ada:      Lovelace:  99978976
+    42a8817ce0ffa47192c8a67e620841cabf7b556ab3b412a0910a9ac84d564dcd:  guess:    0
 
   PubKeyHash: 39f713d0a644253f04529421b9f51b9b08979d08... (Wallet 2)
   Value:
-    Ada:      Lovelace:  99977598
-    1682e56e7f01e1960862c8a1d0c839a05cfc835f02f588657d6118fecc26db44:  guess:    1
+    Ada:      Lovelace:  99978342
+    42a8817ce0ffa47192c8a67e620841cabf7b556ab3b412a0910a9ac84d564dcd:  guess:    1
 
   PubKeyHash: 75d264df8f4b72686438783c8524673d2a5ae9ac... (Wallet 5)
   Value:
@@ -486,6 +450,6 @@
   Value:
     Ada:      Lovelace:  100000000
 
-  Script: 388cc741694e410a4602d0e3b19b0da71b790806986390ca703f5b6abb5b449b
+  Script: a1229b3c233b276767017e5f0682e323b695808699bc81d3aaf8695b3674b515
   Value:
     Ada:      Lovelace:  5