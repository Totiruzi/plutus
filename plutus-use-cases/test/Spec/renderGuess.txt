--- conflicted
+++ resolved
@@ -101,54 +101,221 @@
     Ada:      Lovelace:  100000000
 
 ==== Slot #1, Tx #0 ====
-<<<<<<< HEAD
-TxId:       7cf20f024025749bb1c673ca9a6bb293093b60f73b1c25897b37ca1322e20be9
+TxId:       553b1f0bb23025173132026da69e0837e2823aa1c043857247106bd255208d83
 Fee:        Ada:      Lovelace:  10
 Forge:      -
 Signatures  PubKey: d75a980182b10ab7d54bfed3c964073a0ee172f3...
-              Signature: 5840d882c8ba63bcb4c7d4c2354242e765206585...
-=======
-TxId:       4b42bb92ea6de18e2b3c0153618c713ed9c01b76eeabb8dbe4cb14073df47374
+              Signature: 5840624dbaec40f22b360901b3aa8c4038ccafee...
+Inputs:
+  ---- Input 0 ----
+  Destination:  PubKeyHash: 21fe31dfa154a261626bf854046fd2271b7bed4b... (Wallet 1)
+  Value:
+    Ada:      Lovelace:  100000000
+  Source:
+    Tx:     af5e6d25b5ecb26185289a03d50786b7ac4425b21849143ed7e18bcd70dc4db8
+    Output #6
+
+
+
+Outputs:
+  ---- Output 0 ----
+  Destination:  PubKeyHash: 21fe31dfa154a261626bf854046fd2271b7bed4b... (Wallet 1)
+  Value:
+    Ada:      Lovelace:  99999982
+
+  ---- Output 1 ----
+  Destination:  Script: 388cc741694e410a4602d0e3b19b0da71b790806986390ca703f5b6abb5b449b
+  Value:
+    Ada:      Lovelace:  8
+
+
+Balances Carried Forward:
+  PubKeyHash: 21fe31dfa154a261626bf854046fd2271b7bed4b... (Wallet 1)
+  Value:
+    Ada:      Lovelace:  99999982
+
+  PubKeyHash: 39f713d0a644253f04529421b9f51b9b08979d08... (Wallet 2)
+  Value:
+    Ada:      Lovelace:  100000000
+
+  PubKeyHash: 75d264df8f4b72686438783c8524673d2a5ae9ac... (Wallet 5)
+  Value:
+    Ada:      Lovelace:  100000000
+
+  PubKeyHash: a681d6553fa906569b6293876e0a4bd30800fc41... (Wallet 9)
+  Value:
+    Ada:      Lovelace:  100000000
+
+  PubKeyHash: b2ecdd08b94ba9639dd8d287f48a0e00f76f8ac6... (Wallet 8)
+  Value:
+    Ada:      Lovelace:  100000000
+
+  PubKeyHash: bb3177fb6ea918a70fd7c2f180d5a49951e80a5a... (Wallet 7)
+  Value:
+    Ada:      Lovelace:  100000000
+
+  PubKeyHash: cce78f1f01cbbc3c0fb6f0b8e45d9fad929f30d0... (Wallet 6)
+  Value:
+    Ada:      Lovelace:  100000000
+
+  PubKeyHash: d62e939c16a54d86493149d7d4291b0f766773d3... (Wallet 10)
+  Value:
+    Ada:      Lovelace:  100000000
+
+  PubKeyHash: dac073e0123bdea59dd9b3bda9cf6037f63aca82... (Wallet 3)
+  Value:
+    Ada:      Lovelace:  100000000
+
+  PubKeyHash: edd1c37372f752c97aec0882452facac17a4fdaf... (Wallet 4)
+  Value:
+    Ada:      Lovelace:  100000000
+
+  Script: 388cc741694e410a4602d0e3b19b0da71b790806986390ca703f5b6abb5b449b
+  Value:
+    Ada:      Lovelace:  8
+
+==== Slot #2, Tx #0 ====
+TxId:       2b85014cc2e14f5d20efadc2ff010280a31c3e27def595dd01422d1f644137a5
+Fee:        Ada:      Lovelace:  21098
+Forge:      1682e56e7f01e1960862c8a1d0c839a05cfc835f02f588657d6118fecc26db44:  guess:    1
+Signatures  PubKey: d75a980182b10ab7d54bfed3c964073a0ee172f3...
+              Signature: 58404812c718ac187b948c793d3aed682dbc75a4...
+Inputs:
+  ---- Input 0 ----
+  Destination:  PubKeyHash: 21fe31dfa154a261626bf854046fd2271b7bed4b... (Wallet 1)
+  Value:
+    Ada:      Lovelace:  99999982
+  Source:
+    Tx:     553b1f0bb23025173132026da69e0837e2823aa1c043857247106bd255208d83
+    Output #0
+
+
+  ---- Input 1 ----
+  Destination:  Script: 388cc741694e410a4602d0e3b19b0da71b790806986390ca703f5b6abb5b449b
+  Value:
+    Ada:      Lovelace:  8
+  Source:
+    Tx:     553b1f0bb23025173132026da69e0837e2823aa1c043857247106bd255208d83
+    Output #1
+    Script: 593d460100003320033200200332002003332002...
+
+
+Outputs:
+  ---- Output 0 ----
+  Destination:  PubKeyHash: 21fe31dfa154a261626bf854046fd2271b7bed4b... (Wallet 1)
+  Value:
+    Ada:      Lovelace:  99978884
+    1682e56e7f01e1960862c8a1d0c839a05cfc835f02f588657d6118fecc26db44:  -
+
+  ---- Output 1 ----
+  Destination:  PubKeyHash: 21fe31dfa154a261626bf854046fd2271b7bed4b... (Wallet 1)
+  Value:
+    1682e56e7f01e1960862c8a1d0c839a05cfc835f02f588657d6118fecc26db44:  guess:    1
+    Ada:      -
+
+  ---- Output 2 ----
+  Destination:  Script: 388cc741694e410a4602d0e3b19b0da71b790806986390ca703f5b6abb5b449b
+  Value:
+    Ada:      Lovelace:  8
+
+
+Balances Carried Forward:
+  PubKeyHash: 21fe31dfa154a261626bf854046fd2271b7bed4b... (Wallet 1)
+  Value:
+    Ada:      Lovelace:  99978884
+    1682e56e7f01e1960862c8a1d0c839a05cfc835f02f588657d6118fecc26db44:  guess:    1
+
+  PubKeyHash: 39f713d0a644253f04529421b9f51b9b08979d08... (Wallet 2)
+  Value:
+    Ada:      Lovelace:  100000000
+
+  PubKeyHash: 75d264df8f4b72686438783c8524673d2a5ae9ac... (Wallet 5)
+  Value:
+    Ada:      Lovelace:  100000000
+
+  PubKeyHash: a681d6553fa906569b6293876e0a4bd30800fc41... (Wallet 9)
+  Value:
+    Ada:      Lovelace:  100000000
+
+  PubKeyHash: b2ecdd08b94ba9639dd8d287f48a0e00f76f8ac6... (Wallet 8)
+  Value:
+    Ada:      Lovelace:  100000000
+
+  PubKeyHash: bb3177fb6ea918a70fd7c2f180d5a49951e80a5a... (Wallet 7)
+  Value:
+    Ada:      Lovelace:  100000000
+
+  PubKeyHash: cce78f1f01cbbc3c0fb6f0b8e45d9fad929f30d0... (Wallet 6)
+  Value:
+    Ada:      Lovelace:  100000000
+
+  PubKeyHash: d62e939c16a54d86493149d7d4291b0f766773d3... (Wallet 10)
+  Value:
+    Ada:      Lovelace:  100000000
+
+  PubKeyHash: dac073e0123bdea59dd9b3bda9cf6037f63aca82... (Wallet 3)
+  Value:
+    Ada:      Lovelace:  100000000
+
+  PubKeyHash: edd1c37372f752c97aec0882452facac17a4fdaf... (Wallet 4)
+  Value:
+    Ada:      Lovelace:  100000000
+
+  Script: 388cc741694e410a4602d0e3b19b0da71b790806986390ca703f5b6abb5b449b
+  Value:
+    Ada:      Lovelace:  8
+
+==== Slot #3, Tx #0 ====
+TxId:       cae21a0c4f744b968c8061868eb04ae788750fbc60b77f5c4e34b68c3c0a0209
 Fee:        Ada:      Lovelace:  10
 Forge:      -
 Signatures  PubKey: d75a980182b10ab7d54bfed3c964073a0ee172f3...
-              Signature: 5840d0148584c9c7045cbded8a315df71a29a753...
->>>>>>> 10a2ff92
+              Signature: 5840b7e24c7d8c815239d9c1dc851d3f2f317a2b...
 Inputs:
   ---- Input 0 ----
   Destination:  PubKeyHash: 21fe31dfa154a261626bf854046fd2271b7bed4b... (Wallet 1)
   Value:
-    Ada:      Lovelace:  100000000
-  Source:
-    Tx:     af5e6d25b5ecb26185289a03d50786b7ac4425b21849143ed7e18bcd70dc4db8
-    Output #6
+    Ada:      Lovelace:  99978884
+    1682e56e7f01e1960862c8a1d0c839a05cfc835f02f588657d6118fecc26db44:  -
+  Source:
+    Tx:     2b85014cc2e14f5d20efadc2ff010280a31c3e27def595dd01422d1f644137a5
+    Output #0
+
+
+  ---- Input 1 ----
+  Destination:  PubKeyHash: 21fe31dfa154a261626bf854046fd2271b7bed4b... (Wallet 1)
+  Value:
+    1682e56e7f01e1960862c8a1d0c839a05cfc835f02f588657d6118fecc26db44:  guess:    1
+    Ada:      -
+  Source:
+    Tx:     2b85014cc2e14f5d20efadc2ff010280a31c3e27def595dd01422d1f644137a5
+    Output #1
 
 
 
 Outputs:
   ---- Output 0 ----
-  Destination:  PubKeyHash: 21fe31dfa154a261626bf854046fd2271b7bed4b... (Wallet 1)
-  Value:
-    Ada:      Lovelace:  99999982
+  Destination:  PubKeyHash: 39f713d0a644253f04529421b9f51b9b08979d08... (Wallet 2)
+  Value:
+    1682e56e7f01e1960862c8a1d0c839a05cfc835f02f588657d6118fecc26db44:  guess:    1
 
   ---- Output 1 ----
-<<<<<<< HEAD
-  Destination:  Script: a8b1b81c9392d2342bfddbcd4118fae2bd7992c3622f033e73c259076a18784a
-=======
-  Destination:  Script: a1229b3c233b276767017e5f0682e323b695808699bc81d3aaf8695b3674b515
->>>>>>> 10a2ff92
-  Value:
-    Ada:      Lovelace:  8
+  Destination:  PubKeyHash: 21fe31dfa154a261626bf854046fd2271b7bed4b... (Wallet 1)
+  Value:
+    Ada:      Lovelace:  99978874
+    1682e56e7f01e1960862c8a1d0c839a05cfc835f02f588657d6118fecc26db44:  guess:    0
 
 
 Balances Carried Forward:
   PubKeyHash: 21fe31dfa154a261626bf854046fd2271b7bed4b... (Wallet 1)
   Value:
-    Ada:      Lovelace:  99999982
+    Ada:      Lovelace:  99978874
+    1682e56e7f01e1960862c8a1d0c839a05cfc835f02f588657d6118fecc26db44:  guess:    0
 
   PubKeyHash: 39f713d0a644253f04529421b9f51b9b08979d08... (Wallet 2)
   Value:
     Ada:      Lovelace:  100000000
+    1682e56e7f01e1960862c8a1d0c839a05cfc835f02f588657d6118fecc26db44:  guess:    1
 
   PubKeyHash: 75d264df8f4b72686438783c8524673d2a5ae9ac... (Wallet 5)
   Value:
@@ -182,108 +349,74 @@
   Value:
     Ada:      Lovelace:  100000000
 
-<<<<<<< HEAD
-  Script: a8b1b81c9392d2342bfddbcd4118fae2bd7992c3622f033e73c259076a18784a
-=======
-  Script: a1229b3c233b276767017e5f0682e323b695808699bc81d3aaf8695b3674b515
->>>>>>> 10a2ff92
-  Value:
-    Ada:      Lovelace:  8
-
-==== Slot #2, Tx #0 ====
-<<<<<<< HEAD
-TxId:       0abf68731ec13c8f77e155b15234874c761fb4a23693157e2e90e108c304d2c8
-Fee:        Ada:      Lovelace:  18706
-Forge:      2704b50c147fec54f10d77524be737a37a6fc03fe51bf3b5c6cd5a3e831aaf06:  guess:    1
-Signatures  PubKey: d75a980182b10ab7d54bfed3c964073a0ee172f3...
-              Signature: 5840efe62b8eb11481e0bd323cbb71b8e2502fb5...
-=======
-TxId:       9d63f1e34178459b0a4f1d921a0acbd55ba74658d4781773387107bafd66f474
-Fee:        Ada:      Lovelace:  20996
-Forge:      42a8817ce0ffa47192c8a67e620841cabf7b556ab3b412a0910a9ac84d564dcd:  guess:    1
-Signatures  PubKey: d75a980182b10ab7d54bfed3c964073a0ee172f3...
-              Signature: 584040e56ab2e0747e7038ae8d677a7b60fdaa68...
->>>>>>> 10a2ff92
+  Script: 388cc741694e410a4602d0e3b19b0da71b790806986390ca703f5b6abb5b449b
+  Value:
+    Ada:      Lovelace:  8
+
+==== Slot #4, Tx #0 ====
+TxId:       3149122999f616485dbb0a1bfc1f7ddcb570ecfd660fb33ab787715249674a4b
+Fee:        Ada:      Lovelace:  22405
+Forge:      1682e56e7f01e1960862c8a1d0c839a05cfc835f02f588657d6118fecc26db44:  guess:    0
+Signatures  PubKey: 3d4017c3e843895a92b70aa74d1b7ebc9c982ccf...
+              Signature: 5840d8ebe03fec0dcf041ff951e244d6d54f93c7...
 Inputs:
   ---- Input 0 ----
-  Destination:  PubKeyHash: 21fe31dfa154a261626bf854046fd2271b7bed4b... (Wallet 1)
-  Value:
-    Ada:      Lovelace:  99999982
-  Source:
-<<<<<<< HEAD
-    Tx:     7cf20f024025749bb1c673ca9a6bb293093b60f73b1c25897b37ca1322e20be9
-=======
-    Tx:     4b42bb92ea6de18e2b3c0153618c713ed9c01b76eeabb8dbe4cb14073df47374
->>>>>>> 10a2ff92
+  Destination:  Script: 388cc741694e410a4602d0e3b19b0da71b790806986390ca703f5b6abb5b449b
+  Value:
+    Ada:      Lovelace:  8
+  Source:
+    Tx:     2b85014cc2e14f5d20efadc2ff010280a31c3e27def595dd01422d1f644137a5
+    Output #2
+    Script: 593d460100003320033200200332002003332002...
+
+  ---- Input 1 ----
+  Destination:  PubKeyHash: 39f713d0a644253f04529421b9f51b9b08979d08... (Wallet 2)
+  Value:
+    Ada:      Lovelace:  100000000
+  Source:
+    Tx:     af5e6d25b5ecb26185289a03d50786b7ac4425b21849143ed7e18bcd70dc4db8
+    Output #1
+
+
+  ---- Input 2 ----
+  Destination:  PubKeyHash: 39f713d0a644253f04529421b9f51b9b08979d08... (Wallet 2)
+  Value:
+    1682e56e7f01e1960862c8a1d0c839a05cfc835f02f588657d6118fecc26db44:  guess:    1
+  Source:
+    Tx:     cae21a0c4f744b968c8061868eb04ae788750fbc60b77f5c4e34b68c3c0a0209
     Output #0
 
-
-  ---- Input 1 ----
-<<<<<<< HEAD
-  Destination:  Script: a8b1b81c9392d2342bfddbcd4118fae2bd7992c3622f033e73c259076a18784a
-  Value:
-    Ada:      Lovelace:  8
-  Source:
-    Tx:     7cf20f024025749bb1c673ca9a6bb293093b60f73b1c25897b37ca1322e20be9
-    Output #1
-    Script: 5933c80100003320033200200333200200200333...
-=======
-  Destination:  Script: a1229b3c233b276767017e5f0682e323b695808699bc81d3aaf8695b3674b515
-  Value:
-    Ada:      Lovelace:  8
-  Source:
-    Tx:     4b42bb92ea6de18e2b3c0153618c713ed9c01b76eeabb8dbe4cb14073df47374
-    Output #1
-    Script: 593d000100003320033200200332002003332002...
->>>>>>> 10a2ff92
 
 
 Outputs:
   ---- Output 0 ----
-  Destination:  PubKeyHash: 21fe31dfa154a261626bf854046fd2271b7bed4b... (Wallet 1)
-  Value:
-<<<<<<< HEAD
-    Ada:      Lovelace:  99981276
-    2704b50c147fec54f10d77524be737a37a6fc03fe51bf3b5c6cd5a3e831aaf06:  -
-=======
-    Ada:      Lovelace:  99978986
-    42a8817ce0ffa47192c8a67e620841cabf7b556ab3b412a0910a9ac84d564dcd:  -
->>>>>>> 10a2ff92
+  Destination:  PubKeyHash: 39f713d0a644253f04529421b9f51b9b08979d08... (Wallet 2)
+  Value:
+    Ada:      Lovelace:  99977598
+    1682e56e7f01e1960862c8a1d0c839a05cfc835f02f588657d6118fecc26db44:  guess:    0
 
   ---- Output 1 ----
-  Destination:  PubKeyHash: 21fe31dfa154a261626bf854046fd2271b7bed4b... (Wallet 1)
-  Value:
-<<<<<<< HEAD
-    2704b50c147fec54f10d77524be737a37a6fc03fe51bf3b5c6cd5a3e831aaf06:  guess:    1
+  Destination:  PubKeyHash: 39f713d0a644253f04529421b9f51b9b08979d08... (Wallet 2)
+  Value:
+    1682e56e7f01e1960862c8a1d0c839a05cfc835f02f588657d6118fecc26db44:  guess:    1
     Ada:      -
 
   ---- Output 2 ----
-  Destination:  Script: a8b1b81c9392d2342bfddbcd4118fae2bd7992c3622f033e73c259076a18784a
-=======
-    42a8817ce0ffa47192c8a67e620841cabf7b556ab3b412a0910a9ac84d564dcd:  guess:    1
-    Ada:      -
-
-  ---- Output 2 ----
-  Destination:  Script: a1229b3c233b276767017e5f0682e323b695808699bc81d3aaf8695b3674b515
->>>>>>> 10a2ff92
-  Value:
-    Ada:      Lovelace:  8
+  Destination:  Script: 388cc741694e410a4602d0e3b19b0da71b790806986390ca703f5b6abb5b449b
+  Value:
+    Ada:      Lovelace:  5
 
 
 Balances Carried Forward:
   PubKeyHash: 21fe31dfa154a261626bf854046fd2271b7bed4b... (Wallet 1)
   Value:
-<<<<<<< HEAD
-    Ada:      Lovelace:  99981276
-    2704b50c147fec54f10d77524be737a37a6fc03fe51bf3b5c6cd5a3e831aaf06:  guess:    1
-=======
-    Ada:      Lovelace:  99978986
-    42a8817ce0ffa47192c8a67e620841cabf7b556ab3b412a0910a9ac84d564dcd:  guess:    1
->>>>>>> 10a2ff92
+    Ada:      Lovelace:  99978874
+    1682e56e7f01e1960862c8a1d0c839a05cfc835f02f588657d6118fecc26db44:  guess:    0
 
   PubKeyHash: 39f713d0a644253f04529421b9f51b9b08979d08... (Wallet 2)
   Value:
-    Ada:      Lovelace:  100000000
+    Ada:      Lovelace:  99977598
+    1682e56e7f01e1960862c8a1d0c839a05cfc835f02f588657d6118fecc26db44:  guess:    1
 
   PubKeyHash: 75d264df8f4b72686438783c8524673d2a5ae9ac... (Wallet 5)
   Value:
@@ -317,295 +450,6 @@
   Value:
     Ada:      Lovelace:  100000000
 
-<<<<<<< HEAD
-  Script: a8b1b81c9392d2342bfddbcd4118fae2bd7992c3622f033e73c259076a18784a
-=======
-  Script: a1229b3c233b276767017e5f0682e323b695808699bc81d3aaf8695b3674b515
->>>>>>> 10a2ff92
-  Value:
-    Ada:      Lovelace:  8
-
-==== Slot #3, Tx #0 ====
-<<<<<<< HEAD
-TxId:       3e7c1cb3e60ffaa5a1e3ea6f7cb5e66d0dd5afb5e89094f1db9657e3af361b7b
-Fee:        Ada:      Lovelace:  10
-Forge:      -
-Signatures  PubKey: d75a980182b10ab7d54bfed3c964073a0ee172f3...
-              Signature: 5840cc5ade7dd7b9234d5fcc7008aaa9bdd55924...
-=======
-TxId:       359fd426392a6ef0e770033041df4fd7481cf365d401958f4aeb330a3e6176c1
-Fee:        Ada:      Lovelace:  10
-Forge:      -
-Signatures  PubKey: d75a980182b10ab7d54bfed3c964073a0ee172f3...
-              Signature: 58401dd5cbbd25ce56de509436650409bef828d2...
->>>>>>> 10a2ff92
-Inputs:
-  ---- Input 0 ----
-  Destination:  PubKeyHash: 21fe31dfa154a261626bf854046fd2271b7bed4b... (Wallet 1)
-  Value:
-<<<<<<< HEAD
-    Ada:      Lovelace:  99981276
-    2704b50c147fec54f10d77524be737a37a6fc03fe51bf3b5c6cd5a3e831aaf06:  -
-  Source:
-    Tx:     0abf68731ec13c8f77e155b15234874c761fb4a23693157e2e90e108c304d2c8
-=======
-    Ada:      Lovelace:  99978986
-    42a8817ce0ffa47192c8a67e620841cabf7b556ab3b412a0910a9ac84d564dcd:  -
-  Source:
-    Tx:     9d63f1e34178459b0a4f1d921a0acbd55ba74658d4781773387107bafd66f474
->>>>>>> 10a2ff92
-    Output #0
-
-
-  ---- Input 1 ----
-  Destination:  PubKeyHash: 21fe31dfa154a261626bf854046fd2271b7bed4b... (Wallet 1)
-  Value:
-<<<<<<< HEAD
-    2704b50c147fec54f10d77524be737a37a6fc03fe51bf3b5c6cd5a3e831aaf06:  guess:    1
-    Ada:      -
-  Source:
-    Tx:     0abf68731ec13c8f77e155b15234874c761fb4a23693157e2e90e108c304d2c8
-=======
-    42a8817ce0ffa47192c8a67e620841cabf7b556ab3b412a0910a9ac84d564dcd:  guess:    1
-    Ada:      -
-  Source:
-    Tx:     9d63f1e34178459b0a4f1d921a0acbd55ba74658d4781773387107bafd66f474
->>>>>>> 10a2ff92
-    Output #1
-
-
-
-Outputs:
-  ---- Output 0 ----
-  Destination:  PubKeyHash: 39f713d0a644253f04529421b9f51b9b08979d08... (Wallet 2)
-  Value:
-<<<<<<< HEAD
-    2704b50c147fec54f10d77524be737a37a6fc03fe51bf3b5c6cd5a3e831aaf06:  guess:    1
-=======
-    42a8817ce0ffa47192c8a67e620841cabf7b556ab3b412a0910a9ac84d564dcd:  guess:    1
->>>>>>> 10a2ff92
-
-  ---- Output 1 ----
-  Destination:  PubKeyHash: 21fe31dfa154a261626bf854046fd2271b7bed4b... (Wallet 1)
-  Value:
-<<<<<<< HEAD
-    Ada:      Lovelace:  99981266
-    2704b50c147fec54f10d77524be737a37a6fc03fe51bf3b5c6cd5a3e831aaf06:  guess:    0
-=======
-    Ada:      Lovelace:  99978976
-    42a8817ce0ffa47192c8a67e620841cabf7b556ab3b412a0910a9ac84d564dcd:  guess:    0
->>>>>>> 10a2ff92
-
-
-Balances Carried Forward:
-  PubKeyHash: 21fe31dfa154a261626bf854046fd2271b7bed4b... (Wallet 1)
-  Value:
-<<<<<<< HEAD
-    Ada:      Lovelace:  99981266
-    2704b50c147fec54f10d77524be737a37a6fc03fe51bf3b5c6cd5a3e831aaf06:  guess:    0
-=======
-    Ada:      Lovelace:  99978976
-    42a8817ce0ffa47192c8a67e620841cabf7b556ab3b412a0910a9ac84d564dcd:  guess:    0
->>>>>>> 10a2ff92
-
-  PubKeyHash: 39f713d0a644253f04529421b9f51b9b08979d08... (Wallet 2)
-  Value:
-    Ada:      Lovelace:  100000000
-<<<<<<< HEAD
-    2704b50c147fec54f10d77524be737a37a6fc03fe51bf3b5c6cd5a3e831aaf06:  guess:    1
-=======
-    42a8817ce0ffa47192c8a67e620841cabf7b556ab3b412a0910a9ac84d564dcd:  guess:    1
->>>>>>> 10a2ff92
-
-  PubKeyHash: 75d264df8f4b72686438783c8524673d2a5ae9ac... (Wallet 5)
-  Value:
-    Ada:      Lovelace:  100000000
-
-  PubKeyHash: a681d6553fa906569b6293876e0a4bd30800fc41... (Wallet 9)
-  Value:
-    Ada:      Lovelace:  100000000
-
-  PubKeyHash: b2ecdd08b94ba9639dd8d287f48a0e00f76f8ac6... (Wallet 8)
-  Value:
-    Ada:      Lovelace:  100000000
-
-  PubKeyHash: bb3177fb6ea918a70fd7c2f180d5a49951e80a5a... (Wallet 7)
-  Value:
-    Ada:      Lovelace:  100000000
-
-  PubKeyHash: cce78f1f01cbbc3c0fb6f0b8e45d9fad929f30d0... (Wallet 6)
-  Value:
-    Ada:      Lovelace:  100000000
-
-  PubKeyHash: d62e939c16a54d86493149d7d4291b0f766773d3... (Wallet 10)
-  Value:
-    Ada:      Lovelace:  100000000
-
-  PubKeyHash: dac073e0123bdea59dd9b3bda9cf6037f63aca82... (Wallet 3)
-  Value:
-    Ada:      Lovelace:  100000000
-
-  PubKeyHash: edd1c37372f752c97aec0882452facac17a4fdaf... (Wallet 4)
-  Value:
-    Ada:      Lovelace:  100000000
-
-<<<<<<< HEAD
-  Script: a8b1b81c9392d2342bfddbcd4118fae2bd7992c3622f033e73c259076a18784a
-=======
-  Script: a1229b3c233b276767017e5f0682e323b695808699bc81d3aaf8695b3674b515
->>>>>>> 10a2ff92
-  Value:
-    Ada:      Lovelace:  8
-
-==== Slot #4, Tx #0 ====
-<<<<<<< HEAD
-TxId:       034eaaec71fdb7bb4a43c80ce35be961769d603bc9417a78f10d00eade780cdd
-Fee:        Ada:      Lovelace:  19371
-Forge:      2704b50c147fec54f10d77524be737a37a6fc03fe51bf3b5c6cd5a3e831aaf06:  guess:    0
-Signatures  PubKey: 3d4017c3e843895a92b70aa74d1b7ebc9c982ccf...
-              Signature: 58409552ec5523b6af2e12b2ee390d6741acba86...
-Inputs:
-  ---- Input 0 ----
-  Destination:  Script: a8b1b81c9392d2342bfddbcd4118fae2bd7992c3622f033e73c259076a18784a
-=======
-TxId:       69a6b06ee4128f16c8a240d9429dc557ee5debc97c00ed1afb90a11820622a1f
-Fee:        Ada:      Lovelace:  21661
-Forge:      42a8817ce0ffa47192c8a67e620841cabf7b556ab3b412a0910a9ac84d564dcd:  guess:    0
-Signatures  PubKey: 3d4017c3e843895a92b70aa74d1b7ebc9c982ccf...
-              Signature: 5840c5cf61cde8f180997b8dd6631e1ec4e657dc...
-Inputs:
-  ---- Input 0 ----
-  Destination:  PubKeyHash: 39f713d0a644253f04529421b9f51b9b08979d08... (Wallet 2)
->>>>>>> 10a2ff92
-  Value:
-    42a8817ce0ffa47192c8a67e620841cabf7b556ab3b412a0910a9ac84d564dcd:  guess:    1
-  Source:
-<<<<<<< HEAD
-    Tx:     0abf68731ec13c8f77e155b15234874c761fb4a23693157e2e90e108c304d2c8
-    Output #2
-    Script: 5933c80100003320033200200333200200200333...
-=======
-    Tx:     359fd426392a6ef0e770033041df4fd7481cf365d401958f4aeb330a3e6176c1
-    Output #0
-
->>>>>>> 10a2ff92
-
-  ---- Input 1 ----
-  Destination:  Script: a1229b3c233b276767017e5f0682e323b695808699bc81d3aaf8695b3674b515
-  Value:
-<<<<<<< HEAD
-    2704b50c147fec54f10d77524be737a37a6fc03fe51bf3b5c6cd5a3e831aaf06:  guess:    1
-  Source:
-    Tx:     3e7c1cb3e60ffaa5a1e3ea6f7cb5e66d0dd5afb5e89094f1db9657e3af361b7b
-    Output #0
-
-=======
-    Ada:      Lovelace:  8
-  Source:
-    Tx:     9d63f1e34178459b0a4f1d921a0acbd55ba74658d4781773387107bafd66f474
-    Output #2
-    Script: 593d000100003320033200200332002003332002...
->>>>>>> 10a2ff92
-
-  ---- Input 2 ----
-  Destination:  PubKeyHash: 39f713d0a644253f04529421b9f51b9b08979d08... (Wallet 2)
-  Value:
-    Ada:      Lovelace:  100000000
-  Source:
-    Tx:     af5e6d25b5ecb26185289a03d50786b7ac4425b21849143ed7e18bcd70dc4db8
-    Output #1
-
-
-
-Outputs:
-  ---- Output 0 ----
-  Destination:  PubKeyHash: 39f713d0a644253f04529421b9f51b9b08979d08... (Wallet 2)
-  Value:
-<<<<<<< HEAD
-    2704b50c147fec54f10d77524be737a37a6fc03fe51bf3b5c6cd5a3e831aaf06:  guess:    0
-    Ada:      Lovelace:  99980632
-=======
-    42a8817ce0ffa47192c8a67e620841cabf7b556ab3b412a0910a9ac84d564dcd:  guess:    0
-    Ada:      Lovelace:  99978342
->>>>>>> 10a2ff92
-
-  ---- Output 1 ----
-  Destination:  PubKeyHash: 39f713d0a644253f04529421b9f51b9b08979d08... (Wallet 2)
-  Value:
-<<<<<<< HEAD
-    2704b50c147fec54f10d77524be737a37a6fc03fe51bf3b5c6cd5a3e831aaf06:  guess:    1
-    Ada:      -
-
-  ---- Output 2 ----
-  Destination:  Script: a8b1b81c9392d2342bfddbcd4118fae2bd7992c3622f033e73c259076a18784a
-=======
-    42a8817ce0ffa47192c8a67e620841cabf7b556ab3b412a0910a9ac84d564dcd:  guess:    1
-    Ada:      -
-
-  ---- Output 2 ----
-  Destination:  Script: a1229b3c233b276767017e5f0682e323b695808699bc81d3aaf8695b3674b515
->>>>>>> 10a2ff92
-  Value:
-    Ada:      Lovelace:  5
-
-
-Balances Carried Forward:
-  PubKeyHash: 21fe31dfa154a261626bf854046fd2271b7bed4b... (Wallet 1)
-  Value:
-<<<<<<< HEAD
-    Ada:      Lovelace:  99981266
-    2704b50c147fec54f10d77524be737a37a6fc03fe51bf3b5c6cd5a3e831aaf06:  guess:    0
-
-  PubKeyHash: 39f713d0a644253f04529421b9f51b9b08979d08... (Wallet 2)
-  Value:
-    Ada:      Lovelace:  99980632
-    2704b50c147fec54f10d77524be737a37a6fc03fe51bf3b5c6cd5a3e831aaf06:  guess:    1
-=======
-    Ada:      Lovelace:  99978976
-    42a8817ce0ffa47192c8a67e620841cabf7b556ab3b412a0910a9ac84d564dcd:  guess:    0
-
-  PubKeyHash: 39f713d0a644253f04529421b9f51b9b08979d08... (Wallet 2)
-  Value:
-    Ada:      Lovelace:  99978342
-    42a8817ce0ffa47192c8a67e620841cabf7b556ab3b412a0910a9ac84d564dcd:  guess:    1
->>>>>>> 10a2ff92
-
-  PubKeyHash: 75d264df8f4b72686438783c8524673d2a5ae9ac... (Wallet 5)
-  Value:
-    Ada:      Lovelace:  100000000
-
-  PubKeyHash: a681d6553fa906569b6293876e0a4bd30800fc41... (Wallet 9)
-  Value:
-    Ada:      Lovelace:  100000000
-
-  PubKeyHash: b2ecdd08b94ba9639dd8d287f48a0e00f76f8ac6... (Wallet 8)
-  Value:
-    Ada:      Lovelace:  100000000
-
-  PubKeyHash: bb3177fb6ea918a70fd7c2f180d5a49951e80a5a... (Wallet 7)
-  Value:
-    Ada:      Lovelace:  100000000
-
-  PubKeyHash: cce78f1f01cbbc3c0fb6f0b8e45d9fad929f30d0... (Wallet 6)
-  Value:
-    Ada:      Lovelace:  100000000
-
-  PubKeyHash: d62e939c16a54d86493149d7d4291b0f766773d3... (Wallet 10)
-  Value:
-    Ada:      Lovelace:  100000000
-
-  PubKeyHash: dac073e0123bdea59dd9b3bda9cf6037f63aca82... (Wallet 3)
-  Value:
-    Ada:      Lovelace:  100000000
-
-  PubKeyHash: edd1c37372f752c97aec0882452facac17a4fdaf... (Wallet 4)
-  Value:
-    Ada:      Lovelace:  100000000
-
-<<<<<<< HEAD
-  Script: a8b1b81c9392d2342bfddbcd4118fae2bd7992c3622f033e73c259076a18784a
-=======
-  Script: a1229b3c233b276767017e5f0682e323b695808699bc81d3aaf8695b3674b515
->>>>>>> 10a2ff92
+  Script: 388cc741694e410a4602d0e3b19b0da71b790806986390ca703f5b6abb5b449b
   Value:
     Ada:      Lovelace:  5