--- conflicted
+++ resolved
@@ -101,19 +101,11 @@
     Ada:      Lovelace:  100000000
 
 ==== Slot #1, Tx #0 ====
-<<<<<<< HEAD
-TxId:       553b1f0bb23025173132026da69e0837e2823aa1c043857247106bd255208d83
-Fee:        Ada:      Lovelace:  10
-Forge:      -
-Signatures  PubKey: d75a980182b10ab7d54bfed3c964073a0ee172f3...
-              Signature: 5840624dbaec40f22b360901b3aa8c4038ccafee...
-=======
 TxId:       4098e5e37c211f2d3d5c76ab97560d45c087cdb42defc5b3c97d0c979f34c731
 Fee:        Ada:      Lovelace:  10
 Forge:      -
 Signatures  PubKey: d75a980182b10ab7d54bfed3c964073a0ee172f3...
               Signature: 5840151185076eee289240e107b916ad7d42c060...
->>>>>>> 6e09b7e5
 Inputs:
   ---- Input 0 ----
   Destination:  PubKeyHash: 21fe31dfa154a261626bf854046fd2271b7bed4b... (Wallet 1)
@@ -132,11 +124,7 @@
     Ada:      Lovelace:  99999982
 
   ---- Output 1 ----
-<<<<<<< HEAD
-  Destination:  Script: 388cc741694e410a4602d0e3b19b0da71b790806986390ca703f5b6abb5b449b
-=======
   Destination:  Script: d5e9dc3a988cbe33fa4895ce86e6fbb663c347e2a2d0c32c9d5aef53465e9153
->>>>>>> 6e09b7e5
   Value:
     Ada:      Lovelace:  8
 
@@ -182,52 +170,27 @@
   Value:
     Ada:      Lovelace:  100000000
 
-<<<<<<< HEAD
-  Script: 388cc741694e410a4602d0e3b19b0da71b790806986390ca703f5b6abb5b449b
-=======
   Script: d5e9dc3a988cbe33fa4895ce86e6fbb663c347e2a2d0c32c9d5aef53465e9153
->>>>>>> 6e09b7e5
   Value:
     Ada:      Lovelace:  8
 
 ==== Slot #2, Tx #0 ====
-<<<<<<< HEAD
-TxId:       2b85014cc2e14f5d20efadc2ff010280a31c3e27def595dd01422d1f644137a5
-Fee:        Ada:      Lovelace:  21098
-Forge:      1682e56e7f01e1960862c8a1d0c839a05cfc835f02f588657d6118fecc26db44:  guess:    1
-Signatures  PubKey: d75a980182b10ab7d54bfed3c964073a0ee172f3...
-              Signature: 58404812c718ac187b948c793d3aed682dbc75a4...
-=======
 TxId:       19e8fe08ca6b7d593c3b59ebcf78ebacbf0eaf2381977e8c6260e983e6b78b85
 Fee:        Ada:      Lovelace:  18609
 Forge:      8935c7c0ab22536cc3c1ec1ef5d3c5db1f5ea5291f39d5c21c362268446a7b3e:  guess:    1
 Signatures  PubKey: d75a980182b10ab7d54bfed3c964073a0ee172f3...
               Signature: 5840f77e23ffc96493b64874c518b93331b6a6d9...
->>>>>>> 6e09b7e5
 Inputs:
   ---- Input 0 ----
   Destination:  PubKeyHash: 21fe31dfa154a261626bf854046fd2271b7bed4b... (Wallet 1)
   Value:
     Ada:      Lovelace:  99999982
   Source:
-<<<<<<< HEAD
-    Tx:     553b1f0bb23025173132026da69e0837e2823aa1c043857247106bd255208d83
-=======
     Tx:     4098e5e37c211f2d3d5c76ab97560d45c087cdb42defc5b3c97d0c979f34c731
->>>>>>> 6e09b7e5
     Output #0
 
 
   ---- Input 1 ----
-<<<<<<< HEAD
-  Destination:  Script: 388cc741694e410a4602d0e3b19b0da71b790806986390ca703f5b6abb5b449b
-  Value:
-    Ada:      Lovelace:  8
-  Source:
-    Tx:     553b1f0bb23025173132026da69e0837e2823aa1c043857247106bd255208d83
-    Output #1
-    Script: 593d460100003320033200200332002003332002...
-=======
   Destination:  Script: d5e9dc3a988cbe33fa4895ce86e6fbb663c347e2a2d0c32c9d5aef53465e9153
   Value:
     Ada:      Lovelace:  8
@@ -235,37 +198,23 @@
     Tx:     4098e5e37c211f2d3d5c76ab97560d45c087cdb42defc5b3c97d0c979f34c731
     Output #1
     Script: 5933890100003320033200200333200200200333...
->>>>>>> 6e09b7e5
 
 
 Outputs:
   ---- Output 0 ----
   Destination:  PubKeyHash: 21fe31dfa154a261626bf854046fd2271b7bed4b... (Wallet 1)
   Value:
-<<<<<<< HEAD
-    Ada:      Lovelace:  99978884
-    1682e56e7f01e1960862c8a1d0c839a05cfc835f02f588657d6118fecc26db44:  -
-=======
     Ada:      Lovelace:  99981373
     8935c7c0ab22536cc3c1ec1ef5d3c5db1f5ea5291f39d5c21c362268446a7b3e:  -
->>>>>>> 6e09b7e5
 
   ---- Output 1 ----
   Destination:  PubKeyHash: 21fe31dfa154a261626bf854046fd2271b7bed4b... (Wallet 1)
   Value:
-<<<<<<< HEAD
-    1682e56e7f01e1960862c8a1d0c839a05cfc835f02f588657d6118fecc26db44:  guess:    1
-    Ada:      -
-
-  ---- Output 2 ----
-  Destination:  Script: 388cc741694e410a4602d0e3b19b0da71b790806986390ca703f5b6abb5b449b
-=======
     8935c7c0ab22536cc3c1ec1ef5d3c5db1f5ea5291f39d5c21c362268446a7b3e:  guess:    1
     Ada:      -
 
   ---- Output 2 ----
   Destination:  Script: d5e9dc3a988cbe33fa4895ce86e6fbb663c347e2a2d0c32c9d5aef53465e9153
->>>>>>> 6e09b7e5
   Value:
     Ada:      Lovelace:  8
 
@@ -273,13 +222,8 @@
 Balances Carried Forward:
   PubKeyHash: 21fe31dfa154a261626bf854046fd2271b7bed4b... (Wallet 1)
   Value:
-<<<<<<< HEAD
-    Ada:      Lovelace:  99978884
-    1682e56e7f01e1960862c8a1d0c839a05cfc835f02f588657d6118fecc26db44:  guess:    1
-=======
     Ada:      Lovelace:  99981373
     8935c7c0ab22536cc3c1ec1ef5d3c5db1f5ea5291f39d5c21c362268446a7b3e:  guess:    1
->>>>>>> 6e09b7e5
 
   PubKeyHash: 39f713d0a644253f04529421b9f51b9b08979d08... (Wallet 2)
   Value:
@@ -317,60 +261,34 @@
   Value:
     Ada:      Lovelace:  100000000
 
-<<<<<<< HEAD
-  Script: 388cc741694e410a4602d0e3b19b0da71b790806986390ca703f5b6abb5b449b
-=======
   Script: d5e9dc3a988cbe33fa4895ce86e6fbb663c347e2a2d0c32c9d5aef53465e9153
->>>>>>> 6e09b7e5
   Value:
     Ada:      Lovelace:  8
 
 ==== Slot #3, Tx #0 ====
-<<<<<<< HEAD
-TxId:       cae21a0c4f744b968c8061868eb04ae788750fbc60b77f5c4e34b68c3c0a0209
-Fee:        Ada:      Lovelace:  10
-Forge:      -
-Signatures  PubKey: d75a980182b10ab7d54bfed3c964073a0ee172f3...
-              Signature: 5840b7e24c7d8c815239d9c1dc851d3f2f317a2b...
-=======
 TxId:       5f7e3a24689af69c06943963f81acbbd329b8a0b77bc5cc877ed7e7e38690c95
 Fee:        Ada:      Lovelace:  10
 Forge:      -
 Signatures  PubKey: d75a980182b10ab7d54bfed3c964073a0ee172f3...
               Signature: 5840c9e42479baec3d5b76bd406012a900ecc2f4...
->>>>>>> 6e09b7e5
 Inputs:
   ---- Input 0 ----
   Destination:  PubKeyHash: 21fe31dfa154a261626bf854046fd2271b7bed4b... (Wallet 1)
   Value:
-<<<<<<< HEAD
-    Ada:      Lovelace:  99978884
-    1682e56e7f01e1960862c8a1d0c839a05cfc835f02f588657d6118fecc26db44:  -
-  Source:
-    Tx:     2b85014cc2e14f5d20efadc2ff010280a31c3e27def595dd01422d1f644137a5
-=======
     Ada:      Lovelace:  99981373
     8935c7c0ab22536cc3c1ec1ef5d3c5db1f5ea5291f39d5c21c362268446a7b3e:  -
   Source:
     Tx:     19e8fe08ca6b7d593c3b59ebcf78ebacbf0eaf2381977e8c6260e983e6b78b85
->>>>>>> 6e09b7e5
     Output #0
 
 
   ---- Input 1 ----
   Destination:  PubKeyHash: 21fe31dfa154a261626bf854046fd2271b7bed4b... (Wallet 1)
   Value:
-<<<<<<< HEAD
-    1682e56e7f01e1960862c8a1d0c839a05cfc835f02f588657d6118fecc26db44:  guess:    1
+    8935c7c0ab22536cc3c1ec1ef5d3c5db1f5ea5291f39d5c21c362268446a7b3e:  guess:    1
     Ada:      -
   Source:
-    Tx:     2b85014cc2e14f5d20efadc2ff010280a31c3e27def595dd01422d1f644137a5
-=======
-    8935c7c0ab22536cc3c1ec1ef5d3c5db1f5ea5291f39d5c21c362268446a7b3e:  guess:    1
-    Ada:      -
-  Source:
     Tx:     19e8fe08ca6b7d593c3b59ebcf78ebacbf0eaf2381977e8c6260e983e6b78b85
->>>>>>> 6e09b7e5
     Output #1
 
 
@@ -379,43 +297,25 @@
   ---- Output 0 ----
   Destination:  PubKeyHash: 39f713d0a644253f04529421b9f51b9b08979d08... (Wallet 2)
   Value:
-<<<<<<< HEAD
-    1682e56e7f01e1960862c8a1d0c839a05cfc835f02f588657d6118fecc26db44:  guess:    1
-=======
-    8935c7c0ab22536cc3c1ec1ef5d3c5db1f5ea5291f39d5c21c362268446a7b3e:  guess:    1
->>>>>>> 6e09b7e5
+    8935c7c0ab22536cc3c1ec1ef5d3c5db1f5ea5291f39d5c21c362268446a7b3e:  guess:    1
 
   ---- Output 1 ----
   Destination:  PubKeyHash: 21fe31dfa154a261626bf854046fd2271b7bed4b... (Wallet 1)
   Value:
-<<<<<<< HEAD
-    Ada:      Lovelace:  99978874
-    1682e56e7f01e1960862c8a1d0c839a05cfc835f02f588657d6118fecc26db44:  guess:    0
-=======
     Ada:      Lovelace:  99981363
     8935c7c0ab22536cc3c1ec1ef5d3c5db1f5ea5291f39d5c21c362268446a7b3e:  guess:    0
->>>>>>> 6e09b7e5
 
 
 Balances Carried Forward:
   PubKeyHash: 21fe31dfa154a261626bf854046fd2271b7bed4b... (Wallet 1)
   Value:
-<<<<<<< HEAD
-    Ada:      Lovelace:  99978874
-    1682e56e7f01e1960862c8a1d0c839a05cfc835f02f588657d6118fecc26db44:  guess:    0
-=======
     Ada:      Lovelace:  99981363
     8935c7c0ab22536cc3c1ec1ef5d3c5db1f5ea5291f39d5c21c362268446a7b3e:  guess:    0
->>>>>>> 6e09b7e5
 
   PubKeyHash: 39f713d0a644253f04529421b9f51b9b08979d08... (Wallet 2)
   Value:
     Ada:      Lovelace:  100000000
-<<<<<<< HEAD
-    1682e56e7f01e1960862c8a1d0c839a05cfc835f02f588657d6118fecc26db44:  guess:    1
-=======
-    8935c7c0ab22536cc3c1ec1ef5d3c5db1f5ea5291f39d5c21c362268446a7b3e:  guess:    1
->>>>>>> 6e09b7e5
+    8935c7c0ab22536cc3c1ec1ef5d3c5db1f5ea5291f39d5c21c362268446a7b3e:  guess:    1
 
   PubKeyHash: 75d264df8f4b72686438783c8524673d2a5ae9ac... (Wallet 5)
   Value:
@@ -449,25 +349,11 @@
   Value:
     Ada:      Lovelace:  100000000
 
-<<<<<<< HEAD
-  Script: 388cc741694e410a4602d0e3b19b0da71b790806986390ca703f5b6abb5b449b
-=======
   Script: d5e9dc3a988cbe33fa4895ce86e6fbb663c347e2a2d0c32c9d5aef53465e9153
->>>>>>> 6e09b7e5
   Value:
     Ada:      Lovelace:  8
 
 ==== Slot #4, Tx #0 ====
-<<<<<<< HEAD
-TxId:       3149122999f616485dbb0a1bfc1f7ddcb570ecfd660fb33ab787715249674a4b
-Fee:        Ada:      Lovelace:  22405
-Forge:      1682e56e7f01e1960862c8a1d0c839a05cfc835f02f588657d6118fecc26db44:  guess:    0
-Signatures  PubKey: 3d4017c3e843895a92b70aa74d1b7ebc9c982ccf...
-              Signature: 5840d8ebe03fec0dcf041ff951e244d6d54f93c7...
-Inputs:
-  ---- Input 0 ----
-  Destination:  Script: 388cc741694e410a4602d0e3b19b0da71b790806986390ca703f5b6abb5b449b
-=======
 TxId:       862fe3dabfd046ab040b55991bf284fe05acd5d134a1bfc60fe0ef490e17063d
 Fee:        Ada:      Lovelace:  19274
 Forge:      8935c7c0ab22536cc3c1ec1ef5d3c5db1f5ea5291f39d5c21c362268446a7b3e:  guess:    0
@@ -485,21 +371,14 @@
 
   ---- Input 1 ----
   Destination:  PubKeyHash: 39f713d0a644253f04529421b9f51b9b08979d08... (Wallet 2)
->>>>>>> 6e09b7e5
-  Value:
-    8935c7c0ab22536cc3c1ec1ef5d3c5db1f5ea5291f39d5c21c362268446a7b3e:  guess:    1
-  Source:
-<<<<<<< HEAD
-    Tx:     2b85014cc2e14f5d20efadc2ff010280a31c3e27def595dd01422d1f644137a5
-    Output #2
-    Script: 593d460100003320033200200332002003332002...
-=======
+  Value:
+    8935c7c0ab22536cc3c1ec1ef5d3c5db1f5ea5291f39d5c21c362268446a7b3e:  guess:    1
+  Source:
     Tx:     5f7e3a24689af69c06943963f81acbbd329b8a0b77bc5cc877ed7e7e38690c95
     Output #0
 
->>>>>>> 6e09b7e5
-
-  ---- Input 1 ----
+
+  ---- Input 2 ----
   Destination:  PubKeyHash: 39f713d0a644253f04529421b9f51b9b08979d08... (Wallet 2)
   Value:
     Ada:      Lovelace:  100000000
@@ -508,44 +387,22 @@
     Output #1
 
 
-  ---- Input 2 ----
-  Destination:  PubKeyHash: 39f713d0a644253f04529421b9f51b9b08979d08... (Wallet 2)
-  Value:
-    1682e56e7f01e1960862c8a1d0c839a05cfc835f02f588657d6118fecc26db44:  guess:    1
-  Source:
-    Tx:     cae21a0c4f744b968c8061868eb04ae788750fbc60b77f5c4e34b68c3c0a0209
-    Output #0
-
-
 
 Outputs:
   ---- Output 0 ----
   Destination:  PubKeyHash: 39f713d0a644253f04529421b9f51b9b08979d08... (Wallet 2)
   Value:
-<<<<<<< HEAD
-    Ada:      Lovelace:  99977598
-    1682e56e7f01e1960862c8a1d0c839a05cfc835f02f588657d6118fecc26db44:  guess:    0
-=======
     8935c7c0ab22536cc3c1ec1ef5d3c5db1f5ea5291f39d5c21c362268446a7b3e:  guess:    0
     Ada:      Lovelace:  99980729
->>>>>>> 6e09b7e5
 
   ---- Output 1 ----
   Destination:  PubKeyHash: 39f713d0a644253f04529421b9f51b9b08979d08... (Wallet 2)
   Value:
-<<<<<<< HEAD
-    1682e56e7f01e1960862c8a1d0c839a05cfc835f02f588657d6118fecc26db44:  guess:    1
-    Ada:      -
-
-  ---- Output 2 ----
-  Destination:  Script: 388cc741694e410a4602d0e3b19b0da71b790806986390ca703f5b6abb5b449b
-=======
     8935c7c0ab22536cc3c1ec1ef5d3c5db1f5ea5291f39d5c21c362268446a7b3e:  guess:    1
     Ada:      -
 
   ---- Output 2 ----
   Destination:  Script: d5e9dc3a988cbe33fa4895ce86e6fbb663c347e2a2d0c32c9d5aef53465e9153
->>>>>>> 6e09b7e5
   Value:
     Ada:      Lovelace:  5
 
@@ -553,15 +410,6 @@
 Balances Carried Forward:
   PubKeyHash: 21fe31dfa154a261626bf854046fd2271b7bed4b... (Wallet 1)
   Value:
-<<<<<<< HEAD
-    Ada:      Lovelace:  99978874
-    1682e56e7f01e1960862c8a1d0c839a05cfc835f02f588657d6118fecc26db44:  guess:    0
-
-  PubKeyHash: 39f713d0a644253f04529421b9f51b9b08979d08... (Wallet 2)
-  Value:
-    Ada:      Lovelace:  99977598
-    1682e56e7f01e1960862c8a1d0c839a05cfc835f02f588657d6118fecc26db44:  guess:    1
-=======
     Ada:      Lovelace:  99981363
     8935c7c0ab22536cc3c1ec1ef5d3c5db1f5ea5291f39d5c21c362268446a7b3e:  guess:    0
 
@@ -569,7 +417,6 @@
   Value:
     Ada:      Lovelace:  99980729
     8935c7c0ab22536cc3c1ec1ef5d3c5db1f5ea5291f39d5c21c362268446a7b3e:  guess:    1
->>>>>>> 6e09b7e5
 
   PubKeyHash: 75d264df8f4b72686438783c8524673d2a5ae9ac... (Wallet 5)
   Value:
@@ -603,10 +450,6 @@
   Value:
     Ada:      Lovelace:  100000000
 
-<<<<<<< HEAD
-  Script: 388cc741694e410a4602d0e3b19b0da71b790806986390ca703f5b6abb5b449b
-=======
   Script: d5e9dc3a988cbe33fa4895ce86e6fbb663c347e2a2d0c32c9d5aef53465e9153
->>>>>>> 6e09b7e5
   Value:
     Ada:      Lovelace:  5